version: '{build}'
platform: x64
clone_depth: 2
clone_folder: c:\gopath\src\github.com\aws\amazon-ecs-agent
environment:
  GOPATH: c:\gopath
  GOVERSION: 1.7.4
install:
  - set PATH=%GOPATH%\bin;c:\go\bin;%PATH%
  - rmdir c:\go /s /q
  - appveyor DownloadFile https://storage.googleapis.com/golang/go%GOVERSION%.windows-amd64.zip
  - 7z x go%GOVERSION%.windows-amd64.zip -y -oC:\ > NUL
build_script:
  - go build ./agent
test_script:
<<<<<<< HEAD
  - ps: .\scripts\run-unit-tests.ps1
=======
  - go test -short -race -timeout=40s ./agent/...
>>>>>>> 6fdad7e1
<|MERGE_RESOLUTION|>--- conflicted
+++ resolved
@@ -13,8 +13,4 @@
 build_script:
   - go build ./agent
 test_script:
-<<<<<<< HEAD
-  - ps: .\scripts\run-unit-tests.ps1
-=======
-  - go test -short -race -timeout=40s ./agent/...
->>>>>>> 6fdad7e1
+  - go test -short -race -timeout=40s ./agent/...