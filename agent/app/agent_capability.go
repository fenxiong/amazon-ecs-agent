--- conflicted
+++ resolved
@@ -61,11 +61,8 @@
 	capabilityEFS                               = "efs"
 	capabilityEFSAuth                           = "efsAuth"
 	capabilityEnvFilesS3                        = "env-files.s3"
-<<<<<<< HEAD
 	capabilityExternal                          = "external"
-=======
 	capabilityFSxWindowsFileServer              = "fsxWindowsFileServer"
->>>>>>> 8587a9bc
 )
 
 var (
@@ -155,11 +152,8 @@
 //    ecs.capability.gmsa
 //    ecs.capability.efsAuth
 //    ecs.capability.env-files.s3
-<<<<<<< HEAD
 //    ecs.capability.external
-=======
 //    ecs.capability.fsxWindowsFileServer
->>>>>>> 8587a9bc
 func (agent *ecsAgent) capabilities() ([]*ecs.Attribute, error) {
 	var capabilities []*ecs.Attribute
 
@@ -244,7 +238,6 @@
 		capabilities = agent.appendEFSVolumePluginCapabilities(capabilities, cap)
 	}
 
-<<<<<<< HEAD
 	if agent.cfg.External.Enabled() {
 		// Add external specific capability; remove external unsupported capabilities.
 		for _, cap := range externalSpecificCapabilities {
@@ -252,10 +245,8 @@
 		}
 		capabilities = removeAttributesByNames(capabilities, externalUnsupportedCapabilities)
 	}
-=======
 	// support fsxWindowsFileServer on ecs capabilities
 	capabilities = agent.appendFSxWindowsFileServerCapabilities(capabilities)
->>>>>>> 8587a9bc
 
 	return capabilities, nil
 }
