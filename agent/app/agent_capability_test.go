// +build unit

// Copyright 2014-2018 Amazon.com, Inc. or its affiliates. All Rights Reserved.
//
// Licensed under the Apache License, Version 2.0 (the "License"). You may
// not use this file except in compliance with the License. A copy of the
// License is located at
//
//	http://aws.amazon.com/apache2.0/
//
// or in the "license" file accompanying this file. This file is distributed
// on an "AS IS" BASIS, WITHOUT WARRANTIES OR CONDITIONS OF ANY KIND, either
// express or implied. See the License for the specific language governing
// permissions and limitations under the License.

package app

import (
	"errors"
	"strings"
	"testing"

	"github.com/aws/amazon-ecs-agent/agent/ecs_client/model/ecs"

	"context"

	app_mocks "github.com/aws/amazon-ecs-agent/agent/app/mocks"
	"github.com/aws/amazon-ecs-agent/agent/config"
	"github.com/aws/amazon-ecs-agent/agent/dockerclient"
	"github.com/aws/amazon-ecs-agent/agent/dockerclient/dockerapi/mocks"
	"github.com/aws/amazon-ecs-agent/agent/ecscni"
	"github.com/aws/amazon-ecs-agent/agent/ecscni/mocks"
	"github.com/aws/amazon-ecs-agent/agent/utils/mobypkgwrapper/mocks"
	"github.com/aws/aws-sdk-go/aws"
	aws_credentials "github.com/aws/aws-sdk-go/aws/credentials"
	"github.com/golang/mock/gomock"
	"github.com/stretchr/testify/assert"
	"github.com/stretchr/testify/require"
)

func TestCapabilities(t *testing.T) {
	ctrl := gomock.NewController(t)
	defer ctrl.Finish()

	client := mock_dockerapi.NewMockDockerClient(ctrl)
	cniClient := mock_ecscni.NewMockCNIClient(ctrl)
	mockCredentialsProvider := app_mocks.NewMockProvider(ctrl)
	mockMobyPlugins := mock_mobypkgwrapper.NewMockPlugins(ctrl)
	conf := &config.Config{
		AvailableLoggingDrivers: []dockerclient.LoggingDriver{
			dockerclient.JSONFileDriver,
			dockerclient.SyslogDriver,
			dockerclient.JournaldDriver,
			dockerclient.GelfDriver,
			dockerclient.FluentdDriver,
		},
		PrivilegedDisabled:         false,
		SELinuxCapable:             true,
		AppArmorCapable:            true,
		TaskENIEnabled:             true,
		AWSVPCBlockInstanceMetdata: true,
		TaskCleanupWaitDuration:    config.DefaultConfig().TaskCleanupWaitDuration,
	}
	// Scan() and ListPluginsWithFilters() are tested with
	// AnyTimes() because they are not called in windows.
	gomock.InOrder(
		client.EXPECT().SupportedVersions().Return([]dockerclient.DockerVersion{
			dockerclient.Version_1_17,
			dockerclient.Version_1_18,
		}),
		client.EXPECT().KnownVersions().Return([]dockerclient.DockerVersion{
			dockerclient.Version_1_17,
			dockerclient.Version_1_18,
			dockerclient.Version_1_19,
		}),
		cniClient.EXPECT().Version(ecscni.ECSENIPluginName).Return("v1", nil),
		mockMobyPlugins.EXPECT().Scan().AnyTimes().Return([]string{}, nil),
		client.EXPECT().ListPluginsWithFilters(gomock.Any(), gomock.Any(), gomock.Any(),
			gomock.Any()).AnyTimes().Return([]string{}, nil),
	)

	expectedCapabilityNames := []string{
		"com.amazonaws.ecs.capability.privileged-container",
		"com.amazonaws.ecs.capability.docker-remote-api.1.17",
		"com.amazonaws.ecs.capability.docker-remote-api.1.18",
		"com.amazonaws.ecs.capability.logging-driver.json-file",
		"com.amazonaws.ecs.capability.logging-driver.syslog",
		"com.amazonaws.ecs.capability.logging-driver.journald",
		"com.amazonaws.ecs.capability.selinux",
		"com.amazonaws.ecs.capability.apparmor",
		attributePrefix + taskENIAttributeSuffix,
	}

	var expectedCapabilities []*ecs.Attribute
	for _, name := range expectedCapabilityNames {
		expectedCapabilities = append(expectedCapabilities,
			&ecs.Attribute{Name: aws.String(name)})
	}
	expectedCapabilities = append(expectedCapabilities,
		[]*ecs.Attribute{
			{
				Name:  aws.String(attributePrefix + cniPluginVersionSuffix),
				Value: aws.String("v1"),
			},
			{
				Name: aws.String(attributePrefix + taskENIBlockInstanceMetadataAttributeSuffix),
			},
			{
				Name: aws.String("ecs.capability.docker-plugin.local"),
			},
			{
				Name: aws.String(attributePrefix + capabilityPrivateRegistryAuthASM),
			},
			{
<<<<<<< HEAD
				Name: aws.String(attributePrefix + taskEIAAttributeSuffix),
=======
				Name: aws.String(attributePrefix + capabilitySecretEnvSSM),
			},
			{
				Name: aws.String(attributePrefix + capabiltyPIDAndIPCNamespaceSharing),
			},
			{
				Name: aws.String(attributePrefix + capabilityECREndpoint),
			},
			{
				Name: aws.String(attributePrefix + capabilitySecretEnvASM),
>>>>>>> 0e0b6a93
			},
		}...)

	ctx, cancel := context.WithCancel(context.TODO())
	// Cancel the context to cancel async routines
	defer cancel()
	agent := &ecsAgent{
		ctx:                ctx,
		cfg:                conf,
		dockerClient:       client,
		cniClient:          cniClient,
		credentialProvider: aws_credentials.NewCredentials(mockCredentialsProvider),
		mobyPlugins:        mockMobyPlugins,
	}
	capabilities, err := agent.capabilities()
	assert.NoError(t, err)

	for i, expected := range expectedCapabilities {
		assert.Equal(t, aws.StringValue(expected.Name), aws.StringValue(capabilities[i].Name))
		assert.Equal(t, aws.StringValue(expected.Value), aws.StringValue(capabilities[i].Value))
	}
}

func TestCapabilitiesECR(t *testing.T) {
	ctrl := gomock.NewController(t)
	defer ctrl.Finish()
	conf := &config.Config{}
	mockMobyPlugins := mock_mobypkgwrapper.NewMockPlugins(ctrl)

	client := mock_dockerapi.NewMockDockerClient(ctrl)
	client.EXPECT().SupportedVersions().Return([]dockerclient.DockerVersion{
		dockerclient.Version_1_19,
	})
	client.EXPECT().KnownVersions().Return(nil)
	mockMobyPlugins.EXPECT().Scan().AnyTimes().Return([]string{}, nil)
	client.EXPECT().ListPluginsWithFilters(gomock.Any(), gomock.Any(), gomock.Any(),
		gomock.Any()).AnyTimes().Return([]string{}, nil)

	ctx, cancel := context.WithCancel(context.TODO())
	// Cancel the context to cancel async routines
	defer cancel()
	agent := &ecsAgent{
		ctx:          ctx,
		cfg:          conf,
		dockerClient: client,
		mobyPlugins:  mockMobyPlugins,
	}
	capabilities, err := agent.capabilities()
	assert.NoError(t, err)

	capMap := make(map[string]bool)
	for _, capability := range capabilities {
		capMap[aws.StringValue(capability.Name)] = true
	}

	_, ok := capMap["com.amazonaws.ecs.capability.ecr-auth"]
	assert.True(t, ok, "Could not find ECR capability when expected; got capabilities %v", capabilities)

	_, ok = capMap["ecs.capability.execution-role-ecr-pull"]
	assert.True(t, ok, "Could not find ECR execution pull capability when expected; got capabilities %v", capabilities)
}

func TestCapabilitiesTaskIAMRoleForSupportedDockerVersion(t *testing.T) {
	ctrl := gomock.NewController(t)
	defer ctrl.Finish()

	conf := &config.Config{
		TaskIAMRoleEnabled: true,
	}
	mockMobyPlugins := mock_mobypkgwrapper.NewMockPlugins(ctrl)

	client := mock_dockerapi.NewMockDockerClient(ctrl)
	client.EXPECT().SupportedVersions().Return([]dockerclient.DockerVersion{
		dockerclient.Version_1_19,
	})
	client.EXPECT().KnownVersions().Return(nil)
	mockMobyPlugins.EXPECT().Scan().AnyTimes().Return([]string{}, nil)
	client.EXPECT().ListPluginsWithFilters(gomock.Any(), gomock.Any(), gomock.Any(),
		gomock.Any()).AnyTimes().Return([]string{}, nil)

	ctx, cancel := context.WithCancel(context.TODO())
	// Cancel the context to cancel async routines
	defer cancel()
	agent := &ecsAgent{
		ctx:          ctx,
		cfg:          conf,
		dockerClient: client,
		mobyPlugins:  mockMobyPlugins,
	}
	capabilities, err := agent.capabilities()
	assert.NoError(t, err)

	capMap := make(map[string]bool)
	for _, capability := range capabilities {
		capMap[aws.StringValue(capability.Name)] = true
	}

	ok := capMap["com.amazonaws.ecs.capability.task-iam-role"]
	assert.True(t, ok, "Could not find iam capability when expected; got capabilities %v", capabilities)
}

func TestCapabilitiesTaskIAMRoleForUnSupportedDockerVersion(t *testing.T) {
	ctrl := gomock.NewController(t)
	defer ctrl.Finish()

	client := mock_dockerapi.NewMockDockerClient(ctrl)
	conf := &config.Config{
		TaskIAMRoleEnabled: true,
	}
	mockMobyPlugins := mock_mobypkgwrapper.NewMockPlugins(ctrl)

	client.EXPECT().SupportedVersions().Return([]dockerclient.DockerVersion{
		dockerclient.Version_1_18,
	})
	client.EXPECT().KnownVersions().Return(nil)
	mockMobyPlugins.EXPECT().Scan().AnyTimes().Return([]string{}, nil)
	client.EXPECT().ListPluginsWithFilters(gomock.Any(), gomock.Any(), gomock.Any(),
		gomock.Any()).AnyTimes().Return([]string{}, nil)

	ctx, cancel := context.WithCancel(context.TODO())
	// Cancel the context to cancel async routines
	defer cancel()
	agent := &ecsAgent{
		ctx:          ctx,
		cfg:          conf,
		dockerClient: client,
		mobyPlugins:  mockMobyPlugins,
	}

	capabilities, err := agent.capabilities()
	assert.NoError(t, err)

	capMap := make(map[string]bool)
	for _, capability := range capabilities {
		capMap[aws.StringValue(capability.Name)] = true
	}

	_, ok := capMap["com.amazonaws.ecs.capability.task-iam-role"]
	assert.False(t, ok, "task-iam-role capability set for unsupported docker version")
}

func TestCapabilitiesTaskIAMRoleNetworkHostForSupportedDockerVersion(t *testing.T) {
	ctrl := gomock.NewController(t)
	defer ctrl.Finish()

	client := mock_dockerapi.NewMockDockerClient(ctrl)
	conf := &config.Config{
		TaskIAMRoleEnabledForNetworkHost: true,
	}
	mockMobyPlugins := mock_mobypkgwrapper.NewMockPlugins(ctrl)

	client.EXPECT().SupportedVersions().Return([]dockerclient.DockerVersion{
		dockerclient.Version_1_19,
	})
	client.EXPECT().KnownVersions().Return(nil)
	mockMobyPlugins.EXPECT().Scan().AnyTimes().Return([]string{}, nil)
	client.EXPECT().ListPluginsWithFilters(gomock.Any(), gomock.Any(), gomock.Any(),
		gomock.Any()).AnyTimes().Return([]string{}, nil)

	ctx, cancel := context.WithCancel(context.TODO())
	// Cancel the context to cancel async routines
	defer cancel()
	agent := &ecsAgent{
		ctx:          ctx,
		cfg:          conf,
		dockerClient: client,
		mobyPlugins:  mockMobyPlugins,
	}

	capabilities, err := agent.capabilities()
	assert.NoError(t, err)

	capMap := make(map[string]bool)
	for _, capability := range capabilities {
		capMap[aws.StringValue(capability.Name)] = true
	}

	_, ok := capMap["com.amazonaws.ecs.capability.task-iam-role-network-host"]
	assert.True(t, ok, "Could not find iam capability when expected; got capabilities %v", capabilities)
}

func TestCapabilitiesTaskIAMRoleNetworkHostForUnSupportedDockerVersion(t *testing.T) {
	ctrl := gomock.NewController(t)
	defer ctrl.Finish()

	client := mock_dockerapi.NewMockDockerClient(ctrl)
	conf := &config.Config{
		TaskIAMRoleEnabledForNetworkHost: true,
	}
	mockMobyPlugins := mock_mobypkgwrapper.NewMockPlugins(ctrl)

	client.EXPECT().SupportedVersions().Return([]dockerclient.DockerVersion{
		dockerclient.Version_1_18,
	})
	client.EXPECT().KnownVersions().Return(nil)
	mockMobyPlugins.EXPECT().Scan().AnyTimes().Return([]string{}, nil)
	client.EXPECT().ListPluginsWithFilters(gomock.Any(), gomock.Any(), gomock.Any(),
		gomock.Any()).AnyTimes().Return([]string{}, nil)

	ctx, cancel := context.WithCancel(context.TODO())
	// Cancel the context to cancel async routines
	defer cancel()
	agent := &ecsAgent{
		ctx:          ctx,
		cfg:          conf,
		dockerClient: client,
		mobyPlugins:  mockMobyPlugins,
	}

	capabilities, err := agent.capabilities()
	assert.NoError(t, err)

	capMap := make(map[string]bool)
	for _, capability := range capabilities {
		capMap[aws.StringValue(capability.Name)] = true
	}

	_, ok := capMap["com.amazonaws.ecs.capability.task-iam-role-network-host"]
	assert.False(t, ok, "task-iam-role capability set for unsupported docker version")
}

func TestAWSVPCBlockInstanceMetadataWhenTaskENIIsDisabled(t *testing.T) {
	ctrl := gomock.NewController(t)
	defer ctrl.Finish()

	client := mock_dockerapi.NewMockDockerClient(ctrl)
	cniClient := mock_ecscni.NewMockCNIClient(ctrl)
	mockCredentialsProvider := app_mocks.NewMockProvider(ctrl)
	conf := &config.Config{
		AvailableLoggingDrivers: []dockerclient.LoggingDriver{
			dockerclient.JSONFileDriver,
		},
		TaskENIEnabled:             false,
		AWSVPCBlockInstanceMetdata: true,
	}
	mockMobyPlugins := mock_mobypkgwrapper.NewMockPlugins(ctrl)

	gomock.InOrder(
		client.EXPECT().SupportedVersions().Return([]dockerclient.DockerVersion{
			dockerclient.Version_1_17,
			dockerclient.Version_1_18,
		}),
		client.EXPECT().KnownVersions().Return([]dockerclient.DockerVersion{
			dockerclient.Version_1_17,
			dockerclient.Version_1_18,
			dockerclient.Version_1_19,
		}),
		mockMobyPlugins.EXPECT().Scan().AnyTimes().Return([]string{}, nil),
		client.EXPECT().ListPluginsWithFilters(gomock.Any(), gomock.Any(), gomock.Any(),
			gomock.Any()).AnyTimes().Return([]string{}, nil),
	)

	expectedCapabilityNames := []string{
		"com.amazonaws.ecs.capability.privileged-container",
		"com.amazonaws.ecs.capability.docker-remote-api.1.17",
		"com.amazonaws.ecs.capability.docker-remote-api.1.18",
		"com.amazonaws.ecs.capability.logging-driver.json-file",
	}

	var expectedCapabilities []*ecs.Attribute
	for _, name := range expectedCapabilityNames {
		expectedCapabilities = append(expectedCapabilities,
			&ecs.Attribute{Name: aws.String(name)})
	}

	ctx, cancel := context.WithCancel(context.TODO())
	// Cancel the context to cancel async routines
	defer cancel()
	agent := &ecsAgent{
		ctx:                ctx,
		cfg:                conf,
		dockerClient:       client,
		cniClient:          cniClient,
		credentialProvider: aws_credentials.NewCredentials(mockCredentialsProvider),
		mobyPlugins:        mockMobyPlugins,
	}
	capabilities, err := agent.capabilities()
	assert.NoError(t, err)

	for i, expected := range expectedCapabilities {
		assert.Equal(t, aws.StringValue(expected.Name), aws.StringValue(capabilities[i].Name))
		assert.Equal(t, aws.StringValue(expected.Value), aws.StringValue(capabilities[i].Value))
	}

	for _, capability := range capabilities {
		if aws.StringValue(capability.Name) == "ecs.capability.task-eni-block-instance-metadata" {
			t.Errorf("%s capability found when Task ENI is disabled in the config", taskENIBlockInstanceMetadataAttributeSuffix)
		}
	}
}

func TestCapabilitiesExecutionRoleAWSLogs(t *testing.T) {
	ctrl := gomock.NewController(t)
	defer ctrl.Finish()

	client := mock_dockerapi.NewMockDockerClient(ctrl)
	cniClient := mock_ecscni.NewMockCNIClient(ctrl)
	conf := &config.Config{
		OverrideAWSLogsExecutionRole: true,
		TaskENIEnabled:               true,
	}
	mockMobyPlugins := mock_mobypkgwrapper.NewMockPlugins(ctrl)

	client.EXPECT().SupportedVersions().Return([]dockerclient.DockerVersion{
		dockerclient.Version_1_17,
	})
	client.EXPECT().KnownVersions().Return(nil)
	cniClient.EXPECT().Version(ecscni.ECSENIPluginName).Return("v1", errors.New("some error happened"))
	mockMobyPlugins.EXPECT().Scan().AnyTimes().Return([]string{}, nil)
	client.EXPECT().ListPluginsWithFilters(gomock.Any(), gomock.Any(), gomock.Any(),
		gomock.Any()).AnyTimes().Return([]string{}, nil)

	ctx, cancel := context.WithCancel(context.TODO())
	// Cancel the context to cancel async routines
	defer cancel()
	agent := &ecsAgent{
		ctx:          ctx,
		cfg:          conf,
		dockerClient: client,
		cniClient:    cniClient,
		mobyPlugins:  mockMobyPlugins,
	}

	capabilities, err := agent.capabilities()
	require.NoError(t, err)

	capMap := make(map[string]bool)
	for _, capability := range capabilities {
		capMap[aws.StringValue(capability.Name)] = true
	}

	_, ok := capMap["ecs.capability.execution-role-awslogs"]
	assert.True(t, ok, "Could not find AWSLogs execution role capability when expected; got capabilities %v", capabilities)
}

func TestCapabilitiesTaskResourceLimit(t *testing.T) {
	ctrl := gomock.NewController(t)
	defer ctrl.Finish()
	conf := &config.Config{TaskCPUMemLimit: config.ExplicitlyEnabled}

	client := mock_dockerapi.NewMockDockerClient(ctrl)
	versionList := []dockerclient.DockerVersion{dockerclient.Version_1_22}
	mockMobyPlugins := mock_mobypkgwrapper.NewMockPlugins(ctrl)
	gomock.InOrder(
		client.EXPECT().SupportedVersions().Return(versionList),
		client.EXPECT().KnownVersions().Return(versionList),
		mockMobyPlugins.EXPECT().Scan().AnyTimes().Return([]string{}, nil),
		client.EXPECT().ListPluginsWithFilters(gomock.Any(), gomock.Any(), gomock.Any(),
			gomock.Any()).AnyTimes().Return([]string{}, nil),
	)
	ctx, cancel := context.WithCancel(context.TODO())
	// Cancel the context to cancel async routines
	defer cancel()
	agent := &ecsAgent{
		ctx:          ctx,
		cfg:          conf,
		dockerClient: client,
		mobyPlugins:  mockMobyPlugins,
	}

	expectedCapability := attributePrefix + capabilityTaskCPUMemLimit

	capabilities, err := agent.capabilities()
	assert.NoError(t, err)

	capMap := make(map[string]bool)
	for _, capability := range capabilities {
		capMap[aws.StringValue(capability.Name)] = true
	}

	_, ok := capMap[expectedCapability]
	assert.True(t, ok, "Should contain: "+expectedCapability)
	assert.True(t, agent.cfg.TaskCPUMemLimit.Enabled(), "TaskCPUMemLimit should remain true")
}

func TestCapabilitesTaskResourceLimitDisabledByMissingDockerVersion(t *testing.T) {
	ctrl := gomock.NewController(t)
	defer ctrl.Finish()
	conf := &config.Config{TaskCPUMemLimit: config.DefaultEnabled}

	client := mock_dockerapi.NewMockDockerClient(ctrl)
	versionList := []dockerclient.DockerVersion{dockerclient.Version_1_19}
	mockMobyPlugins := mock_mobypkgwrapper.NewMockPlugins(ctrl)
	gomock.InOrder(
		client.EXPECT().SupportedVersions().Return(versionList),
		client.EXPECT().KnownVersions().Return(versionList),
		mockMobyPlugins.EXPECT().Scan().AnyTimes().Return([]string{}, nil),
		client.EXPECT().ListPluginsWithFilters(gomock.Any(), gomock.Any(), gomock.Any(),
			gomock.Any()).AnyTimes().Return([]string{}, nil),
	)
	ctx, cancel := context.WithCancel(context.TODO())
	// Cancel the context to cancel async routines
	defer cancel()
	agent := &ecsAgent{
		ctx:          ctx,
		cfg:          conf,
		dockerClient: client,
		mobyPlugins:  mockMobyPlugins,
	}

	unexpectedCapability := attributePrefix + capabilityTaskCPUMemLimit
	capabilities, err := agent.capabilities()
	assert.NoError(t, err)

	capMap := make(map[string]bool)
	for _, capability := range capabilities {
		capMap[aws.StringValue(capability.Name)] = true
	}

	_, ok := capMap[unexpectedCapability]

	assert.False(t, ok, "Docker 1.22 is required for task resource limits. Should be disabled")
	assert.False(t, conf.TaskCPUMemLimit.Enabled(), "TaskCPUMemLimit should be made false when we can't find the right docker.")
}

func TestCapabilitesTaskResourceLimitErrorCase(t *testing.T) {
	ctrl := gomock.NewController(t)
	defer ctrl.Finish()
	conf := &config.Config{TaskCPUMemLimit: config.ExplicitlyEnabled}

	client := mock_dockerapi.NewMockDockerClient(ctrl)
	versionList := []dockerclient.DockerVersion{dockerclient.Version_1_19}
	gomock.InOrder(
		client.EXPECT().SupportedVersions().Return(versionList),
		client.EXPECT().KnownVersions().Return(versionList),
	)
	ctx, cancel := context.WithCancel(context.TODO())
	// Cancel the context to cancel async routines
	defer cancel()
	agent := &ecsAgent{
		ctx:          ctx,
		cfg:          conf,
		dockerClient: client,
	}

	capabilities, err := agent.capabilities()
	assert.Nil(t, capabilities)
	assert.Error(t, err, "An error should be thrown when TaskCPUMemLimit is explicitly enabled")
}

func TestCapabilitiesContainerHealth(t *testing.T) {
	ctrl := gomock.NewController(t)
	defer ctrl.Finish()

	client := mock_dockerapi.NewMockDockerClient(ctrl)
	mockMobyPlugins := mock_mobypkgwrapper.NewMockPlugins(ctrl)

	client.EXPECT().SupportedVersions().Return([]dockerclient.DockerVersion{
		dockerclient.Version_1_24,
	})
	client.EXPECT().KnownVersions().Return(nil)
	mockMobyPlugins.EXPECT().Scan().AnyTimes().Return([]string{}, nil)
	client.EXPECT().ListPluginsWithFilters(gomock.Any(), gomock.Any(), gomock.Any(),
		gomock.Any()).AnyTimes().Return([]string{}, nil)

	ctx, cancel := context.WithCancel(context.TODO())
	// Cancel the context to cancel async routines
	defer cancel()
	agent := &ecsAgent{
		ctx:          ctx,
		cfg:          &config.Config{},
		dockerClient: client,
		mobyPlugins:  mockMobyPlugins,
	}

	capabilities, err := agent.capabilities()
	require.NoError(t, err)

	capMap := make(map[string]bool)
	for _, capability := range capabilities {
		capMap[aws.StringValue(capability.Name)] = true
	}

	_, ok := capMap["ecs.capability.container-health-check"]
	assert.True(t, ok, "Could not find container health check capability when expected; got capabilities %v", capabilities)
}

func TestCapabilitesListPluginsErrorCase(t *testing.T) {
	ctrl := gomock.NewController(t)
	defer ctrl.Finish()
	mockMobyPlugins := mock_mobypkgwrapper.NewMockPlugins(ctrl)

	client := mock_dockerapi.NewMockDockerClient(ctrl)
	versionList := []dockerclient.DockerVersion{dockerclient.Version_1_19}
	gomock.InOrder(
		client.EXPECT().SupportedVersions().Return(versionList),
		client.EXPECT().KnownVersions().Return(versionList),
		mockMobyPlugins.EXPECT().Scan().AnyTimes().Return([]string{}, nil),
		client.EXPECT().ListPluginsWithFilters(gomock.Any(), gomock.Any(), gomock.Any(),
			gomock.Any()).AnyTimes().Return(nil, errors.New("listPlugins error happened")),
	)
	ctx, cancel := context.WithCancel(context.TODO())
	// Cancel the context to cancel async routines
	defer cancel()
	agent := &ecsAgent{
		ctx:          ctx,
		cfg:          &config.Config{},
		dockerClient: client,
		mobyPlugins:  mockMobyPlugins,
	}

	capabilities, err := agent.capabilities()
	require.NoError(t, err)

	for _, capability := range capabilities {
		if strings.HasPrefix(aws.StringValue(capability.Name), "ecs.capability.docker-volume-driver") {
			assert.Equal(t, aws.StringValue(capability.Name), "ecs.capability.docker-volume-driver.local")
		}
	}
}

func TestCapabilitesScanPluginsErrorCase(t *testing.T) {
	ctrl := gomock.NewController(t)
	defer ctrl.Finish()
	mockMobyPlugins := mock_mobypkgwrapper.NewMockPlugins(ctrl)

	client := mock_dockerapi.NewMockDockerClient(ctrl)
	versionList := []dockerclient.DockerVersion{dockerclient.Version_1_19}
	gomock.InOrder(
		client.EXPECT().SupportedVersions().Return(versionList),
		client.EXPECT().KnownVersions().Return(versionList),
		mockMobyPlugins.EXPECT().Scan().AnyTimes().Return(nil, errors.New("Scan plugins error happened")),
		client.EXPECT().ListPluginsWithFilters(gomock.Any(), gomock.Any(), gomock.Any(),
			gomock.Any()).AnyTimes().Return([]string{}, nil),
	)
	ctx, cancel := context.WithCancel(context.TODO())
	// Cancel the context to cancel async routines
	defer cancel()
	agent := &ecsAgent{
		ctx:          ctx,
		cfg:          &config.Config{},
		dockerClient: client,
		mobyPlugins:  mockMobyPlugins,
	}

	capabilities, err := agent.capabilities()
	require.NoError(t, err)

	for _, capability := range capabilities {
		if strings.HasPrefix(aws.StringValue(capability.Name), "ecs.capability.docker-volume-driver") {
			assert.Equal(t, aws.StringValue(capability.Name), "ecs.capability.docker-volume-driver.local")
		}
	}
}<|MERGE_RESOLUTION|>--- conflicted
+++ resolved
@@ -112,9 +112,9 @@
 				Name: aws.String(attributePrefix + capabilityPrivateRegistryAuthASM),
 			},
 			{
-<<<<<<< HEAD
 				Name: aws.String(attributePrefix + taskEIAAttributeSuffix),
-=======
+			},
+			{
 				Name: aws.String(attributePrefix + capabilitySecretEnvSSM),
 			},
 			{
@@ -125,7 +125,6 @@
 			},
 			{
 				Name: aws.String(attributePrefix + capabilitySecretEnvASM),
->>>>>>> 0e0b6a93
 			},
 		}...)
 
