// +build !windows
// Copyright 2014-2018 Amazon.com, Inc. or its affiliates. All Rights Reserved.
//
// Licensed under the Apache License, Version 2.0 (the "License"). You may
// not use this file except in compliance with the License. A copy of the
// License is located at
//
//	http://aws.amazon.com/apache2.0/
//
// or in the "license" file accompanying this file. This file is distributed
// on an "AS IS" BASIS, WITHOUT WARRANTIES OR CONDITIONS OF ANY KIND, either
// express or implied. See the License for the specific language governing
// permissions and limitations under the License.

package config

import (
	"fmt"
	"time"

	"github.com/aws/amazon-ecs-agent/agent/dockerclient"
)

const (
	// AgentCredentialsAddress is used to serve the credentials for tasks.
	AgentCredentialsAddress = "" // this is left blank right now for net=bridge
	// defaultAuditLogFile specifies the default audit log filename
	defaultCredentialsAuditLogFile = "/log/audit.log"
	// Default cgroup prefix for ECS tasks
	DefaultTaskCgroupPrefix = "/ecs"

	// Default cgroup memory system root path, this is the default used if the
	// path has not been configured through ECS_CGROUP_PATH
	defaultCgroupPath = "/sys/fs/cgroup"
	// defaultContainerStartTimeout specifies the value for container start timeout duration
	defaultContainerStartTimeout = 3 * time.Minute
	// minimumContainerStartTimeout specifies the minimum value for starting a container
	minimumContainerStartTimeout = 45 * time.Second
	// default docker inactivity time is extra time needed on container extraction
	defaultImagePullInactivityTimeout = 1 * time.Minute
)

// DefaultConfig returns the default configuration for Linux
func DefaultConfig() Config {
	return Config{
<<<<<<< HEAD
		DockerEndpoint:              "unix:///var/run/docker.sock",
		ReservedPorts:               []uint16{SSHPort, DockerReservedPort, DockerReservedSSLPort, AgentIntrospectionPort, AgentCredentialsPort},
		ReservedPortsUDP:            []uint16{},
		DataDir:                     "/data/",
		DataDirOnHost:               "/var/lib/ecs",
		DisableMetrics:              false,
		ReservedMemory:              0,
		AvailableLoggingDrivers:     []dockerclient.LoggingDriver{dockerclient.JSONFileDriver, dockerclient.NoneDriver},
		PollMetrics:                 false,
		PollingMetricsWaitDuration:  DefaultPollingMetricsWaitDuration,
		TaskCleanupWaitDuration:     DefaultTaskCleanupWaitDuration,
		DockerStopTimeout:           defaultDockerStopTimeout,
		ContainerStartTimeout:       defaultContainerStartTimeout,
		CredentialsAuditLogFile:     defaultCredentialsAuditLogFile,
		CredentialsAuditLogDisabled: false,
		ImageCleanupDisabled:        false,
		MinimumImageDeletionAge:     DefaultImageDeletionAge,
		ImageCleanupInterval:        DefaultImageCleanupTimeInterval,
		NumImagesToDeletePerCycle:   DefaultNumImagesToDeletePerCycle,
		CNIPluginsPath:              defaultCNIPluginsPath,
		PauseContainerTarballPath:   pauseContainerTarballPath,
		PauseContainerImageName:     DefaultPauseContainerImageName,
		PauseContainerTag:           DefaultPauseContainerTag,
		AWSVPCBlockInstanceMetdata:  false,
		ContainerMetadataEnabled:    false,
		TaskCPUMemLimit:             DefaultEnabled,
		CgroupPath:                  defaultCgroupPath,
		TaskMetadataSteadyStateRate: DefaultTaskMetadataSteadyStateRate,
		TaskMetadataBurstRate:       DefaultTaskMetadataBurstRate,
		SharedVolumeMatchFullConfig: false, // only requiring shared volumes to match on name, which is default docker behavior
=======
		DockerEndpoint:                     "unix:///var/run/docker.sock",
		ReservedPorts:                      []uint16{SSHPort, DockerReservedPort, DockerReservedSSLPort, AgentIntrospectionPort, AgentCredentialsPort},
		ReservedPortsUDP:                   []uint16{},
		DataDir:                            "/data/",
		DataDirOnHost:                      "/var/lib/ecs",
		DisableMetrics:                     false,
		ReservedMemory:                     0,
		AvailableLoggingDrivers:            []dockerclient.LoggingDriver{dockerclient.JSONFileDriver, dockerclient.NoneDriver},
		TaskCleanupWaitDuration:            DefaultTaskCleanupWaitDuration,
		DockerStopTimeout:                  defaultDockerStopTimeout,
		ContainerStartTimeout:              defaultContainerStartTimeout,
		CredentialsAuditLogFile:            defaultCredentialsAuditLogFile,
		CredentialsAuditLogDisabled:        false,
		ImageCleanupDisabled:               false,
		MinimumImageDeletionAge:            DefaultImageDeletionAge,
		ImageCleanupInterval:               DefaultImageCleanupTimeInterval,
		ImagePullInactivityTimeout:         defaultImagePullInactivityTimeout,
		NumImagesToDeletePerCycle:          DefaultNumImagesToDeletePerCycle,
		CNIPluginsPath:                     defaultCNIPluginsPath,
		PauseContainerTarballPath:          pauseContainerTarballPath,
		PauseContainerImageName:            DefaultPauseContainerImageName,
		PauseContainerTag:                  DefaultPauseContainerTag,
		AWSVPCBlockInstanceMetdata:         false,
		ContainerMetadataEnabled:           false,
		TaskCPUMemLimit:                    DefaultEnabled,
		CgroupPath:                         defaultCgroupPath,
		TaskMetadataSteadyStateRate:        DefaultTaskMetadataSteadyStateRate,
		TaskMetadataBurstRate:              DefaultTaskMetadataBurstRate,
		SharedVolumeMatchFullConfig:        false, // only requiring shared volumes to match on name, which is default docker behavior
		ContainerInstancePropagateTagsFrom: ContainerInstancePropagateTagsFromNoneType,
>>>>>>> a2a7d409
	}
}

func (cfg *Config) platformOverrides() {}

// platformString returns platform-specific config data that can be serialized
// to string for debugging
func (cfg *Config) platformString() string {
	// Returns a string if the default image name/tag of the Pause container has
	// been overridden
	if cfg.PauseContainerImageName == DefaultPauseContainerImageName &&
		cfg.PauseContainerTag == DefaultPauseContainerTag {
		return fmt.Sprintf(", PauseContainerImageName: %s, PauseContainerTag: %s",
			cfg.PauseContainerImageName, cfg.PauseContainerTag)
	}
	return ""
}<|MERGE_RESOLUTION|>--- conflicted
+++ resolved
@@ -43,38 +43,6 @@
 // DefaultConfig returns the default configuration for Linux
 func DefaultConfig() Config {
 	return Config{
-<<<<<<< HEAD
-		DockerEndpoint:              "unix:///var/run/docker.sock",
-		ReservedPorts:               []uint16{SSHPort, DockerReservedPort, DockerReservedSSLPort, AgentIntrospectionPort, AgentCredentialsPort},
-		ReservedPortsUDP:            []uint16{},
-		DataDir:                     "/data/",
-		DataDirOnHost:               "/var/lib/ecs",
-		DisableMetrics:              false,
-		ReservedMemory:              0,
-		AvailableLoggingDrivers:     []dockerclient.LoggingDriver{dockerclient.JSONFileDriver, dockerclient.NoneDriver},
-		PollMetrics:                 false,
-		PollingMetricsWaitDuration:  DefaultPollingMetricsWaitDuration,
-		TaskCleanupWaitDuration:     DefaultTaskCleanupWaitDuration,
-		DockerStopTimeout:           defaultDockerStopTimeout,
-		ContainerStartTimeout:       defaultContainerStartTimeout,
-		CredentialsAuditLogFile:     defaultCredentialsAuditLogFile,
-		CredentialsAuditLogDisabled: false,
-		ImageCleanupDisabled:        false,
-		MinimumImageDeletionAge:     DefaultImageDeletionAge,
-		ImageCleanupInterval:        DefaultImageCleanupTimeInterval,
-		NumImagesToDeletePerCycle:   DefaultNumImagesToDeletePerCycle,
-		CNIPluginsPath:              defaultCNIPluginsPath,
-		PauseContainerTarballPath:   pauseContainerTarballPath,
-		PauseContainerImageName:     DefaultPauseContainerImageName,
-		PauseContainerTag:           DefaultPauseContainerTag,
-		AWSVPCBlockInstanceMetdata:  false,
-		ContainerMetadataEnabled:    false,
-		TaskCPUMemLimit:             DefaultEnabled,
-		CgroupPath:                  defaultCgroupPath,
-		TaskMetadataSteadyStateRate: DefaultTaskMetadataSteadyStateRate,
-		TaskMetadataBurstRate:       DefaultTaskMetadataBurstRate,
-		SharedVolumeMatchFullConfig: false, // only requiring shared volumes to match on name, which is default docker behavior
-=======
 		DockerEndpoint:                     "unix:///var/run/docker.sock",
 		ReservedPorts:                      []uint16{SSHPort, DockerReservedPort, DockerReservedSSLPort, AgentIntrospectionPort, AgentCredentialsPort},
 		ReservedPortsUDP:                   []uint16{},
@@ -97,6 +65,8 @@
 		PauseContainerTarballPath:          pauseContainerTarballPath,
 		PauseContainerImageName:            DefaultPauseContainerImageName,
 		PauseContainerTag:                  DefaultPauseContainerTag,
+		PollMetrics:                        false,
+		PollingMetricsWaitDuration:         DefaultPollingMetricsWaitDuration,
 		AWSVPCBlockInstanceMetdata:         false,
 		ContainerMetadataEnabled:           false,
 		TaskCPUMemLimit:                    DefaultEnabled,
@@ -105,7 +75,6 @@
 		TaskMetadataBurstRate:              DefaultTaskMetadataBurstRate,
 		SharedVolumeMatchFullConfig:        false, // only requiring shared volumes to match on name, which is default docker behavior
 		ContainerInstancePropagateTagsFrom: ContainerInstancePropagateTagsFromNoneType,
->>>>>>> a2a7d409
 	}
 }
 
