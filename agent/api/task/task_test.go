--- conflicted
+++ resolved
@@ -1977,7 +1977,6 @@
 	assert.NoError(t, err)
 }
 
-<<<<<<< HEAD
 func TestAssociationsByTypeAndContainer(t *testing.T) {
 	associationType := "elastic-inference"
 	container1 := &apicontainer.Container{
@@ -2032,7 +2031,8 @@
 	assert.False(t, ok)
 	association, ok = task.AssociationByTypeAndName("other-type", "dev1")
 	assert.False(t, ok)
-=======
+}
+
 func TestPostUnmarshalTaskSecret(t *testing.T) {
 	secret := apicontainer.Secret{
 		Provider:  "ssm",
@@ -2519,5 +2519,4 @@
 	task.PopulateSecretsAsEnv(container)
 	assert.Equal(t, "secretValue2", container.Environment["secret2"])
 	assert.Equal(t, 1, len(container.Environment))
->>>>>>> 0e0b6a93
 }