// Copyright 2014-2018 Amazon.com, Inc. or its affiliates. All Rights Reserved.
//
// Licensed under the Apache License, Version 2.0 (the "License"). You may
// not use this file except in compliance with the License. A copy of the
// License is located at
//
//	http://aws.amazon.com/apache2.0/
//
// or in the "license" file accompanying this file. This file is distributed
// on an "AS IS" BASIS, WITHOUT WARRANTIES OR CONDITIONS OF ANY KIND, either
// express or implied. See the License for the specific language governing
// permissions and limitations under the License.

package task

import (
	"context"
	"encoding/json"
	"fmt"
	"path/filepath"
	"reflect"
	"strconv"
	"strings"
	"sync"
	"time"

	"github.com/aws/amazon-ecs-agent/agent/acs/model/ecsacs"
	apicontainer "github.com/aws/amazon-ecs-agent/agent/api/container"
	apicontainerstatus "github.com/aws/amazon-ecs-agent/agent/api/container/status"
	apieni "github.com/aws/amazon-ecs-agent/agent/api/eni"
	apierrors "github.com/aws/amazon-ecs-agent/agent/api/errors"
	apitaskstatus "github.com/aws/amazon-ecs-agent/agent/api/task/status"
	"github.com/aws/amazon-ecs-agent/agent/config"
	"github.com/aws/amazon-ecs-agent/agent/credentials"
	"github.com/aws/amazon-ecs-agent/agent/dockerclient"
	dockerapi "github.com/aws/amazon-ecs-agent/agent/dockerclient/dockerapi"
	"github.com/aws/amazon-ecs-agent/agent/ecscni"
	"github.com/aws/amazon-ecs-agent/agent/taskresource"
	"github.com/aws/amazon-ecs-agent/agent/taskresource/asmauth"
	"github.com/aws/amazon-ecs-agent/agent/taskresource/asmsecret"
	"github.com/aws/amazon-ecs-agent/agent/taskresource/ssmsecret"
	resourcestatus "github.com/aws/amazon-ecs-agent/agent/taskresource/status"
	resourcetype "github.com/aws/amazon-ecs-agent/agent/taskresource/types"
	taskresourcevolume "github.com/aws/amazon-ecs-agent/agent/taskresource/volume"
	"github.com/aws/amazon-ecs-agent/agent/utils"
	"github.com/aws/amazon-ecs-agent/agent/utils/ttime"
	"github.com/aws/aws-sdk-go/aws"
	"github.com/aws/aws-sdk-go/aws/arn"
	"github.com/aws/aws-sdk-go/private/protocol/json/jsonutil"
	"github.com/cihub/seelog"
	"github.com/fsouza/go-dockerclient"
	"github.com/pkg/errors"
)

const (
	// NetworkPauseContainerName is the internal name for the pause container
	NetworkPauseContainerName = "~internal~ecs~pause"

	// NamespacePauseContainerName is the internal name for the IPC resource namespace and/or
	// PID namespace sharing pause container
	NamespacePauseContainerName = "~internal~ecs~pause~namespace"

	emptyHostVolumeName = "~internal~ecs-emptyvolume-source"

	// awsSDKCredentialsRelativeURIPathEnvironmentVariableName defines the name of the environment
	// variable in containers' config, which will be used by the AWS SDK to fetch
	// credentials.
	awsSDKCredentialsRelativeURIPathEnvironmentVariableName = "AWS_CONTAINER_CREDENTIALS_RELATIVE_URI"

	arnResourceSections  = 2
	arnResourceDelimiter = "/"
	// networkModeNone specifies the string used to define the `none` docker networking mode
	networkModeNone = "none"
	// dockerMappingContainerPrefix specifies the prefix string used for setting the
	// container's option (network, ipc, or pid) to that of another existing container
	dockerMappingContainerPrefix = "container:"

	// awslogsCredsEndpointOpt is the awslogs option that is used to pass in an
	// http endpoint for authentication
	awslogsCredsEndpointOpt = "awslogs-credentials-endpoint"

	// These contants identify the docker flag options
	pidModeHost     = "host"
	pidModeTask     = "task"
	ipcModeHost     = "host"
	ipcModeTask     = "task"
	ipcModeSharable = "shareable"
	ipcModeNone     = "none"
)

// TaskOverrides are the overrides applied to a task
type TaskOverrides struct{}

// Task is the internal representation of a task in the ECS agent
type Task struct {
	// Arn is the unique identifier for the task
	Arn string
	// Overrides are the overrides applied to a task
	Overrides TaskOverrides `json:"-"`
	// Family is the name of the task definition family
	Family string
	// Version is the version of the task definition
	Version string
	// Containers are the containers for the task
	Containers []*apicontainer.Container
	// ResourcesMapUnsafe is the map of resource type to corresponding resources
	ResourcesMapUnsafe resourcetype.ResourcesMap `json:"resources"`
	// Volumes are the volumes for the task
	Volumes []TaskVolume `json:"volumes"`
	// Associations are the available associations for the task.
	Associations []*Association `json:"associations"`
	// CPU is a task-level limit for compute resources. A value of 1 means that
	// the task may access 100% of 1 vCPU on the instance
	CPU float64 `json:"Cpu,omitempty"`
	// Memory is a task-level limit for memory resources in bytes
	Memory int64 `json:"Memory,omitempty"`
	// DesiredStatusUnsafe represents the state where the task should go. Generally,
	// the desired status is informed by the ECS backend as a result of either
	// API calls made to ECS or decisions made by the ECS service scheduler.
	// The DesiredStatusUnsafe is almost always either apitaskstatus.TaskRunning or apitaskstatus.TaskStopped.
	// NOTE: Do not access DesiredStatusUnsafe directly.  Instead, use `UpdateStatus`,
	// `UpdateDesiredStatus`, `SetDesiredStatus`, and `SetDesiredStatus`.
	// TODO DesiredStatusUnsafe should probably be private with appropriately written
	// setter/getter.  When this is done, we need to ensure that the UnmarshalJSON
	// is handled properly so that the state storage continues to work.
	DesiredStatusUnsafe apitaskstatus.TaskStatus `json:"DesiredStatus"`

	// KnownStatusUnsafe represents the state where the task is.  This is generally
	// the minimum of equivalent status types for the containers in the task;
	// if one container is at ContainerRunning and another is at ContainerPulled,
	// the task KnownStatusUnsafe would be TaskPulled.
	// NOTE: Do not access KnownStatusUnsafe directly.  Instead, use `UpdateStatus`,
	// and `GetKnownStatus`.
	// TODO KnownStatusUnsafe should probably be private with appropriately written
	// setter/getter.  When this is done, we need to ensure that the UnmarshalJSON
	// is handled properly so that the state storage continues to work.
	KnownStatusUnsafe apitaskstatus.TaskStatus `json:"KnownStatus"`
	// KnownStatusTimeUnsafe captures the time when the KnownStatusUnsafe was last updated.
	// NOTE: Do not access KnownStatusTime directly, instead use `GetKnownStatusTime`.
	KnownStatusTimeUnsafe time.Time `json:"KnownTime"`

	// PullStartedAtUnsafe is the timestamp when the task start pulling the first container,
	// it won't be set if the pull never happens
	PullStartedAtUnsafe time.Time `json:"PullStartedAt"`
	// PullStoppedAtUnsafe is the timestamp when the task finished pulling the last container,
	// it won't be set if the pull never happens
	PullStoppedAtUnsafe time.Time `json:"PullStoppedAt"`
	// ExecutionStoppedAtUnsafe is the timestamp when the task desired status moved to stopped,
	// which is when the any of the essential containers stopped
	ExecutionStoppedAtUnsafe time.Time `json:"ExecutionStoppedAt"`

	// SentStatusUnsafe represents the last KnownStatusUnsafe that was sent to the ECS SubmitTaskStateChange API.
	// TODO(samuelkarp) SentStatusUnsafe needs a lock and setters/getters.
	// TODO SentStatusUnsafe should probably be private with appropriately written
	// setter/getter.  When this is done, we need to ensure that the UnmarshalJSON
	// is handled properly so that the state storage continues to work.
	SentStatusUnsafe apitaskstatus.TaskStatus `json:"SentStatus"`

	StartSequenceNumber int64
	StopSequenceNumber  int64

	// ExecutionCredentialsID is the ID of credentials that are used by agent to
	// perform some action at the task level, such as pulling image from ECR
	ExecutionCredentialsID string `json:"executionCredentialsID"`

	// credentialsID is used to set the CredentialsId field for the
	// IAMRoleCredentials object associated with the task. This id can be
	// used to look up the credentials for task in the credentials manager
	credentialsID string

	// ENI is the elastic network interface specified by this task
	ENI *apieni.ENI

	// MemoryCPULimitsEnabled to determine if task supports CPU, memory limits
	MemoryCPULimitsEnabled bool `json:"MemoryCPULimitsEnabled,omitempty"`

	// PlatformFields consists of fields specific to linux/windows for a task
	PlatformFields PlatformFields `json:"PlatformFields,omitempty"`

	// terminalReason should be used when we explicitly move a task to stopped.
	// This ensures the task object carries some context for why it was explicitly
	// stoppped.
	terminalReason     string
	terminalReasonOnce sync.Once

	// PIDMode is used to determine how PID namespaces are organized between
	// containers of the Task
	PIDMode string `json:"PidMode,omitempty"`

	// IPCMode is used to determine how IPC resources should be shared among
	// containers of the Task
	IPCMode string `json:"IpcMode,omitempty"`

	// lock is for protecting all fields in the task struct
	lock sync.RWMutex
}

// TaskFromACS translates ecsacs.Task to apitask.Task by first marshaling the received
// ecsacs.Task to json and unmarshaling it as apitask.Task
func TaskFromACS(acsTask *ecsacs.Task, envelope *ecsacs.PayloadMessage) (*Task, error) {
	data, err := jsonutil.BuildJSON(acsTask)
	if err != nil {
		return nil, err
	}
	task := &Task{}
	err = json.Unmarshal(data, task)
	if err != nil {
		return nil, err
	}
	if task.GetDesiredStatus() == apitaskstatus.TaskRunning && envelope.SeqNum != nil {
		task.StartSequenceNumber = *envelope.SeqNum
	} else if task.GetDesiredStatus() == apitaskstatus.TaskStopped && envelope.SeqNum != nil {
		task.StopSequenceNumber = *envelope.SeqNum
	}

	// Overrides the container command if it's set
	for _, container := range task.Containers {
		if (container.Overrides != apicontainer.ContainerOverrides{}) && container.Overrides.Command != nil {
			container.Command = *container.Overrides.Command
		}
		container.TransitionDependenciesMap = make(map[apicontainerstatus.ContainerStatus]apicontainer.TransitionDependencySet)
	}
	// initialize resources map for task
	task.ResourcesMapUnsafe = make(map[string][]taskresource.TaskResource)
	return task, nil
}

// PostUnmarshalTask is run after a task has been unmarshalled, but before it has been
// run. It is possible it will be subsequently called after that and should be
// able to handle such an occurrence appropriately (e.g. behave idempotently).
func (task *Task) PostUnmarshalTask(cfg *config.Config,
	credentialsManager credentials.Manager, resourceFields *taskresource.ResourceFields,
	dockerClient dockerapi.DockerClient, ctx context.Context) error {
	// TODO, add rudimentary plugin support and call any plugins that want to
	// hook into this
	task.adjustForPlatform(cfg)
	if task.MemoryCPULimitsEnabled {
		err := task.initializeCgroupResourceSpec(cfg.CgroupPath, resourceFields)
		if err != nil {
			seelog.Errorf("Task [%s]: could not intialize resource: %v", task.Arn, err)
			return apierrors.NewResourceInitError(task.Arn, err)
		}
	}

	if task.requiresASMDockerAuthData() {
		task.initializeASMAuthResource(credentialsManager, resourceFields)
	}

	if task.requiresSSMSecret() {
		task.initializeSSMSecretResource(credentialsManager, resourceFields)
	}

	if task.requiresASMSecret() {
		task.initializeASMSecretResource(credentialsManager, resourceFields)
	}

	err := task.initializeDockerLocalVolumes(dockerClient, ctx)
	if err != nil {
		return apierrors.NewResourceInitError(task.Arn, err)
	}
	err = task.initializeDockerVolumes(cfg.SharedVolumeMatchFullConfig, dockerClient, ctx)
	if err != nil {
		return apierrors.NewResourceInitError(task.Arn, err)
	}

	task.initializeCredentialsEndpoint(credentialsManager)
	task.initializeContainersV3MetadataEndpoint(utils.NewDynamicUUIDProvider())
	task.addNetworkResourceProvisioningDependency(cfg)
	// Adds necessary Pause containers for sharing PID or IPC namespaces
	task.addNamespaceSharingProvisioningDependency(cfg)

	return nil
}

func (task *Task) initializeDockerLocalVolumes(dockerClient dockerapi.DockerClient, ctx context.Context) error {
	var requiredLocalVolumes []string
	for _, container := range task.Containers {
		for _, mountPoint := range container.MountPoints {
			vol, ok := task.HostVolumeByName(mountPoint.SourceVolume)
			if !ok {
				continue
			}
			if localVolume, ok := vol.(*taskresourcevolume.LocalDockerVolume); ok {
				localVolume.HostPath = task.volumeName(mountPoint.SourceVolume)
				container.BuildResourceDependency(mountPoint.SourceVolume,
					resourcestatus.ResourceStatus(taskresourcevolume.VolumeCreated),
					apicontainerstatus.ContainerPulled)
				requiredLocalVolumes = append(requiredLocalVolumes, mountPoint.SourceVolume)

			}
		}
	}

	if len(requiredLocalVolumes) == 0 {
		// No need to create the auxiliary local driver volumes
		return nil
	}

	// if we have required local volumes, create one with default local drive
	for _, volumeName := range requiredLocalVolumes {
		vol, _ := task.HostVolumeByName(volumeName)
		// BUG(samuelkarp) On Windows, volumes with names that differ only by case will collide
		scope := taskresourcevolume.TaskScope
		localVolume, err := taskresourcevolume.NewVolumeResource(ctx, volumeName,
			vol.Source(), scope, false,
			taskresourcevolume.DockerLocalVolumeDriver,
			make(map[string]string), make(map[string]string), dockerClient)

		if err != nil {
			return err
		}

		task.AddResource(resourcetype.DockerVolumeKey, localVolume)
	}
	return nil
}

func (task *Task) volumeName(name string) string {
	return "ecs-" + task.Family + "-" + task.Version + "-" + name + "-" + utils.RandHex()
}

// initializeDockerVolumes checks the volume resource in the task to determine if the agent
// should create the volume before creating the container
func (task *Task) initializeDockerVolumes(sharedVolumeMatchFullConfig bool, dockerClient dockerapi.DockerClient, ctx context.Context) error {
	for i, vol := range task.Volumes {
		// No need to do this for non-docker volume, eg: host bind/empty volume
		if vol.Type != DockerVolumeType {
			continue
		}

		dockerVolume, ok := vol.Volume.(*taskresourcevolume.DockerVolumeConfig)
		if !ok {
			return errors.New("task volume: volume configuration does not match the type 'docker'")
		}
		// Agent needs to create task-scoped volume
		if dockerVolume.Scope == taskresourcevolume.TaskScope {
			err := task.addTaskScopedVolumes(ctx, dockerClient, &task.Volumes[i])
			if err != nil {
				return err
			}
		} else {
			// Agent needs to create shared volume if that's auto provisioned
			err := task.addSharedVolumes(sharedVolumeMatchFullConfig, ctx, dockerClient, &task.Volumes[i])
			if err != nil {
				return err
			}
		}
	}
	return nil
}

// addTaskScopedVolumes adds the task scoped volume into task resources and updates container dependency
func (task *Task) addTaskScopedVolumes(ctx context.Context, dockerClient dockerapi.DockerClient,
	vol *TaskVolume) error {

	volumeConfig := vol.Volume.(*taskresourcevolume.DockerVolumeConfig)
	volumeResource, err := taskresourcevolume.NewVolumeResource(
		ctx,
		vol.Name,
		task.volumeName(vol.Name),
		volumeConfig.Scope, volumeConfig.Autoprovision,
		volumeConfig.Driver, volumeConfig.DriverOpts,
		volumeConfig.Labels, dockerClient)
	if err != nil {
		return err
	}

	vol.Volume = &volumeResource.VolumeConfig
	task.AddResource(resourcetype.DockerVolumeKey, volumeResource)
	task.updateContainerVolumeDependency(vol.Name)
	return nil
}

// addSharedVolumes adds shared volume into task resources and updates container dependency
func (task *Task) addSharedVolumes(SharedVolumeMatchFullConfig bool, ctx context.Context, dockerClient dockerapi.DockerClient,
	vol *TaskVolume) error {

	volumeConfig := vol.Volume.(*taskresourcevolume.DockerVolumeConfig)
	volumeConfig.DockerVolumeName = vol.Name
	// if autoprovision == true, we will auto-provision the volume if it does not exist already
	// else the named volume must exist
	if !volumeConfig.Autoprovision {
		volumeMetadata := dockerClient.InspectVolume(ctx, vol.Name, dockerapi.InspectVolumeTimeout)
		if volumeMetadata.Error != nil {
			return errors.Wrapf(volumeMetadata.Error, "initialize volume: volume detection failed, volume '%s' does not exist and autoprovision is set to false", vol.Name)
		}
		return nil
	}

	// at this point we know autoprovision = true
	// check if the volume configuration matches the one exists on the instance
	volumeMetadata := dockerClient.InspectVolume(ctx, volumeConfig.DockerVolumeName, dockerapi.InspectVolumeTimeout)
	if volumeMetadata.Error != nil {
		// Inspect the volume timed out, fail the task
		if _, ok := volumeMetadata.Error.(*dockerapi.DockerTimeoutError); ok {
			return volumeMetadata.Error
		}

		seelog.Infof("initialize volume: Task [%s]: non-autoprovisioned volume not found, adding to task resource %q", task.Arn, vol.Name)
		// this resource should be created by agent
		volumeResource, err := taskresourcevolume.NewVolumeResource(
			ctx,
			vol.Name,
			vol.Name,
			volumeConfig.Scope, volumeConfig.Autoprovision,
			volumeConfig.Driver, volumeConfig.DriverOpts,
			volumeConfig.Labels, dockerClient)
		if err != nil {
			return err
		}

		task.AddResource(resourcetype.DockerVolumeKey, volumeResource)
		task.updateContainerVolumeDependency(vol.Name)
		return nil
	}

	seelog.Infof("initialize volume: Task [%s]: volume [%s] already exists", task.Arn, volumeConfig.DockerVolumeName)
	if !SharedVolumeMatchFullConfig {
		seelog.Infof("initialize volume: Task [%s]: ECS_SHARED_VOLUME_MATCH_FULL_CONFIG is set to false and volume with name [%s] is found", task.Arn, volumeConfig.DockerVolumeName)
		return nil
	}

	// validate all the volume metadata fields match to the configuration
	if len(volumeMetadata.DockerVolume.Labels) == 0 && len(volumeMetadata.DockerVolume.Labels) == len(volumeConfig.Labels) {
		seelog.Infof("labels are both empty or null: Task [%s]: volume [%s]", task.Arn, volumeConfig.DockerVolumeName)
	} else if !reflect.DeepEqual(volumeMetadata.DockerVolume.Labels, volumeConfig.Labels) {
		return errors.Errorf("intialize volume: non-autoprovisioned volume does not match existing volume labels: existing: %v, expected: %v",
			volumeMetadata.DockerVolume.Labels, volumeConfig.Labels)
	}

	if len(volumeMetadata.DockerVolume.Options) == 0 && len(volumeMetadata.DockerVolume.Options) == len(volumeConfig.DriverOpts) {
		seelog.Infof("driver options are both empty or null: Task [%s]: volume [%s]", task.Arn, volumeConfig.DockerVolumeName)
	} else if !reflect.DeepEqual(volumeMetadata.DockerVolume.Options, volumeConfig.DriverOpts) {
		return errors.Errorf("initialize volume: non-autoprovisioned volume does not match existing volume options: existing: %v, expected: %v",
			volumeMetadata.DockerVolume.Options, volumeConfig.DriverOpts)
	}
	// Right now we are not adding shared, autoprovision = true volume to task as resource if it already exists (i.e. when this task didn't create the volume).
	// if we need to change that, make a call to task.AddResource here.
	return nil
}

// updateContainerVolumeDependency adds the volume resource to container dependency
func (task *Task) updateContainerVolumeDependency(name string) {
	// Find all the container that depends on the volume
	for _, container := range task.Containers {
		for _, mountpoint := range container.MountPoints {
			if mountpoint.SourceVolume == name {
				container.BuildResourceDependency(name,
					resourcestatus.ResourceCreated,
					apicontainerstatus.ContainerPulled)
			}
		}
	}
}

// initializeCredentialsEndpoint sets the credentials endpoint for all containers in a task if needed.
func (task *Task) initializeCredentialsEndpoint(credentialsManager credentials.Manager) {
	id := task.GetCredentialsID()
	if id == "" {
		// No credentials set for the task. Do not inject the endpoint environment variable.
		return
	}
	taskCredentials, ok := credentialsManager.GetTaskCredentials(id)
	if !ok {
		// Task has credentials id set, but credentials manager is unaware of
		// the id. This should never happen as the payload handler sets
		// credentialsId for the task after adding credentials to the
		// credentials manager
		seelog.Errorf("Unable to get credentials for task: %s", task.Arn)
		return
	}

	credentialsEndpointRelativeURI := taskCredentials.IAMRoleCredentials.GenerateCredentialsEndpointRelativeURI()
	for _, container := range task.Containers {
		// container.Environment map would not be initialized if there are
		// no environment variables to be set or overridden in the container
		// config. Check if that's the case and initilialize if needed
		if container.Environment == nil {
			container.Environment = make(map[string]string)
		}
		container.Environment[awsSDKCredentialsRelativeURIPathEnvironmentVariableName] = credentialsEndpointRelativeURI
	}

}

// initializeContainersV3MetadataEndpoint generates an v3 endpoint id for each container, constructs the
// v3 metadata endpoint, and injects it as an environment variable
func (task *Task) initializeContainersV3MetadataEndpoint(uuidProvider utils.UUIDProvider) {
	for _, container := range task.Containers {
		v3EndpointID := container.GetV3EndpointID()
		if v3EndpointID == "" { // if container's v3 endpoint has not been set
			container.SetV3EndpointID(uuidProvider.New())
		}

		container.InjectV3MetadataEndpoint()
	}
}

// requiresASMDockerAuthData returns true if atleast one container in the task
// needs to retrieve private registry authentication data from ASM
func (task *Task) requiresASMDockerAuthData() bool {
	for _, container := range task.Containers {
		if container.ShouldPullWithASMAuth() {
			return true
		}
	}
	return false
}

// initializeASMAuthResource builds the resource dependency map for the ASM auth resource
func (task *Task) initializeASMAuthResource(credentialsManager credentials.Manager,
	resourceFields *taskresource.ResourceFields) {
	asmAuthResource := asmauth.NewASMAuthResource(task.Arn, task.getAllASMAuthDataRequirements(),
		task.ExecutionCredentialsID, credentialsManager, resourceFields.ASMClientCreator)
	task.AddResource(asmauth.ResourceName, asmAuthResource)
	for _, container := range task.Containers {
		if container.ShouldPullWithASMAuth() {
			container.BuildResourceDependency(asmAuthResource.GetName(),
				resourcestatus.ResourceStatus(asmauth.ASMAuthStatusCreated),
				apicontainerstatus.ContainerPulled)
		}
	}
}

func (task *Task) getAllASMAuthDataRequirements() []*apicontainer.ASMAuthData {
	var reqs []*apicontainer.ASMAuthData
	for _, container := range task.Containers {
		if container.ShouldPullWithASMAuth() {
			reqs = append(reqs, container.RegistryAuthentication.ASMAuthData)
		}
	}
	return reqs
}

// requiresSSMSecret returns true if at least one container in the task
// needs to retrieve secret from SSM parameter
func (task *Task) requiresSSMSecret() bool {
	for _, container := range task.Containers {
		if container.ShouldCreateWithSSMSecret() {
			return true
		}
	}
	return false
}

// initializeSSMSecretResource builds the resource dependency map for the SSM ssmsecret resource
func (task *Task) initializeSSMSecretResource(credentialsManager credentials.Manager,
	resourceFields *taskresource.ResourceFields) {
	ssmSecretResource := ssmsecret.NewSSMSecretResource(task.Arn, task.getAllSSMSecretRequirements(),
		task.ExecutionCredentialsID, credentialsManager, resourceFields.SSMClientCreator)
	task.AddResource(ssmsecret.ResourceName, ssmSecretResource)

	// for every container that needs ssm secret vending as env, it needs to wait all secrets got retrieved
	for _, container := range task.Containers {
		if container.ShouldCreateWithSSMSecret() {
			container.BuildResourceDependency(ssmSecretResource.GetName(),
				resourcestatus.ResourceStatus(ssmsecret.SSMSecretCreated),
				apicontainerstatus.ContainerCreated)
		}
	}
}

// getAllSSMSecretRequirements stores all secrets in a map whose key is region and value is all
// secrets in that region
func (task *Task) getAllSSMSecretRequirements() map[string][]apicontainer.Secret {
	reqs := make(map[string][]apicontainer.Secret)

	for _, container := range task.Containers {
		for _, secret := range container.Secrets {
			if secret.Provider == apicontainer.SecretProviderSSM {
				if _, ok := reqs[secret.Region]; !ok {
					reqs[secret.Region] = []apicontainer.Secret{}
				}

				reqs[secret.Region] = append(reqs[secret.Region], secret)
			}
		}
	}
	return reqs
}

// requiresASMSecret returns true if at least one container in the task
// needs to retrieve secret from AWS Secrets Manager
func (task *Task) requiresASMSecret() bool {
	for _, container := range task.Containers {
		if container.ShouldCreateWithASMSecret() {
			return true
		}
	}
	return false
}

// initializeASMSecretResource builds the resource dependency map for the asmsecret resource
func (task *Task) initializeASMSecretResource(credentialsManager credentials.Manager,
	resourceFields *taskresource.ResourceFields) {
	asmSecretResource := asmsecret.NewASMSecretResource(task.Arn, task.getAllASMSecretRequirements(),
		task.ExecutionCredentialsID, credentialsManager, resourceFields.ASMClientCreator)
	task.AddResource(asmsecret.ResourceName, asmSecretResource)

	// for every container that needs asm secret vending as envvar, it needs to wait all secrets got retrieved
	for _, container := range task.Containers {
		if container.ShouldCreateWithASMSecret() {
			container.BuildResourceDependency(asmSecretResource.GetName(),
				resourcestatus.ResourceStatus(asmsecret.ASMSecretCreated),
				apicontainerstatus.ContainerCreated)
		}
	}
}

// getAllASMSecretRequirements stores secrets in a task in a map
func (task *Task) getAllASMSecretRequirements() map[string]apicontainer.Secret {
	reqs := make(map[string]apicontainer.Secret)

	for _, container := range task.Containers {
		for _, secret := range container.Secrets {
			if secret.Provider == apicontainer.SecretProviderASM {
				secretKey := secret.GetSecretResourceCacheKey()
				if _, ok := reqs[secretKey]; !ok {
					reqs[secretKey] = secret
				}
			}
		}
	}
	return reqs
}

// BuildCNIConfig constructs the cni configuration from eni
func (task *Task) BuildCNIConfig() (*ecscni.Config, error) {
	if !task.isNetworkModeVPC() {
		return nil, errors.New("task config: task has no ENIs associated with it, unable to generate cni config")
	}

	cfg := &ecscni.Config{}
	eni := task.GetTaskENI()

	cfg.ENIID = eni.ID
	cfg.ID = eni.MacAddress
	cfg.ENIMACAddress = eni.MacAddress
	cfg.SubnetGatewayIPV4Address = eni.GetSubnetGatewayIPV4Address()
	for _, ipv4 := range eni.IPV4Addresses {
		if ipv4.Primary {
			cfg.ENIIPV4Address = ipv4.Address
			break
		}
	}

	// If there is ipv6 assigned to eni then set it
	if len(eni.IPV6Addresses) > 0 {
		cfg.ENIIPV6Address = eni.IPV6Addresses[0].Address
	}

	return cfg, nil
}

// isNetworkModeVPC checks if the task is configured to use task-networking feature
func (task *Task) isNetworkModeVPC() bool {
	if task.GetTaskENI() == nil {
		return false
	}

	return true
}

func (task *Task) addNetworkResourceProvisioningDependency(cfg *config.Config) {
	if !task.isNetworkModeVPC() {
		return
	}
	pauseContainer := apicontainer.NewContainerWithSteadyState(apicontainerstatus.ContainerResourcesProvisioned)
	pauseContainer.TransitionDependenciesMap = make(map[apicontainerstatus.ContainerStatus]apicontainer.TransitionDependencySet)
	pauseContainer.Name = NetworkPauseContainerName
	pauseContainer.Image = fmt.Sprintf("%s:%s", cfg.PauseContainerImageName, cfg.PauseContainerTag)
	pauseContainer.Essential = true
	pauseContainer.Type = apicontainer.ContainerCNIPause
	task.Containers = append(task.Containers, pauseContainer)

	for _, container := range task.Containers {
		if container.IsInternal() {
			continue
		}
		container.BuildContainerDependency(NetworkPauseContainerName, apicontainerstatus.ContainerResourcesProvisioned, apicontainerstatus.ContainerPulled)
		pauseContainer.BuildContainerDependency(container.Name, apicontainerstatus.ContainerStopped, apicontainerstatus.ContainerStopped)
	}
}

func (task *Task) addNamespaceSharingProvisioningDependency(cfg *config.Config) {
	// Pause container does not need to be created if no namespace sharing will be done at task level
	if task.getIPCMode() != ipcModeTask && task.getPIDMode() != pidModeTask {
		return
	}
	namespacePauseContainer := apicontainer.NewContainerWithSteadyState(apicontainerstatus.ContainerRunning)
	namespacePauseContainer.TransitionDependenciesMap = make(map[apicontainerstatus.ContainerStatus]apicontainer.TransitionDependencySet)
	namespacePauseContainer.Name = NamespacePauseContainerName
	namespacePauseContainer.Image = fmt.Sprintf("%s:%s", config.DefaultPauseContainerImageName, config.DefaultPauseContainerTag)
	namespacePauseContainer.Essential = true
	namespacePauseContainer.Type = apicontainer.ContainerNamespacePause
	task.Containers = append(task.Containers, namespacePauseContainer)

	for _, container := range task.Containers {
		if container.IsInternal() {
			continue
		}
		container.BuildContainerDependency(NamespacePauseContainerName, apicontainerstatus.ContainerRunning, apicontainerstatus.ContainerPulled)
		namespacePauseContainer.BuildContainerDependency(container.Name, apicontainerstatus.ContainerStopped, apicontainerstatus.ContainerStopped)
	}
}

// ContainerByName returns the *Container for the given name
func (task *Task) ContainerByName(name string) (*apicontainer.Container, bool) {
	for _, container := range task.Containers {
		if container.Name == name {
			return container, true
		}
	}
	return nil, false
}

// HostVolumeByName returns the task Volume for the given a volume name in that
// task. The second return value indicates the presence of that volume
func (task *Task) HostVolumeByName(name string) (taskresourcevolume.Volume, bool) {
	for _, v := range task.Volumes {
		if v.Name == name {
			return v.Volume, true
		}
	}
	return nil, false
}

// UpdateMountPoints updates the mount points of volumes that were created
// without specifying a host path.  This is used as part of the empty host
// volume feature.
func (task *Task) UpdateMountPoints(cont *apicontainer.Container, vols []docker.Mount) {
	for _, mountPoint := range cont.MountPoints {
		containerPath := getCanonicalPath(mountPoint.ContainerPath)
		for _, vol := range vols {
			if strings.Compare(vol.Destination, containerPath) == 0 ||
				// /path/ -> /path or \path\ -> \path
				strings.Compare(vol.Destination, strings.TrimRight(containerPath, string(filepath.Separator))) == 0 {
				if hostVolume, exists := task.HostVolumeByName(mountPoint.SourceVolume); exists {
					if empty, ok := hostVolume.(*taskresourcevolume.LocalDockerVolume); ok {
						empty.HostPath = vol.Source
					}
				}
			}
		}
	}
}

// updateTaskKnownStatus updates the given task's status based on its container's status.
// It updates to the minimum of all containers no matter what
// It returns a TaskStatus indicating what change occurred or TaskStatusNone if
// there was no change
// Invariant: task known status is the minimum of container known status
func (task *Task) updateTaskKnownStatus() (newStatus apitaskstatus.TaskStatus) {
	seelog.Debugf("Updating task's known status, task: %s", task.String())
	// Set to a large 'impossible' status that can't be the min
	containerEarliestKnownStatus := apicontainerstatus.ContainerZombie
	var earliestKnownStatusContainer *apicontainer.Container
	essentialContainerStopped := false
	for _, container := range task.Containers {
		containerKnownStatus := container.GetKnownStatus()
		if containerKnownStatus == apicontainerstatus.ContainerStopped && container.Essential {
			essentialContainerStopped = true
		}
		if containerKnownStatus < containerEarliestKnownStatus {
			containerEarliestKnownStatus = containerKnownStatus
			earliestKnownStatusContainer = container
		}
	}
	if earliestKnownStatusContainer == nil {
		seelog.Criticalf(
			"Impossible state found while updating tasks's known status, earliest state recorded as %s for task [%v]",
			containerEarliestKnownStatus.String(), task)
		return apitaskstatus.TaskStatusNone
	}
	seelog.Debugf("Container with earliest known container is [%s] for task: %s",
		earliestKnownStatusContainer.String(), task.String())
	// If the essential container is stopped while other containers may be running
	// don't update the task status until the other containers are stopped.
	if earliestKnownStatusContainer.IsKnownSteadyState() && essentialContainerStopped {
		seelog.Debugf(
			"Essential container is stopped while other containers are running, not updating task status for task: %s",
			task.String())
		return apitaskstatus.TaskStatusNone
	}
	// We can't rely on earliest container known status alone for determining if the
	// task state needs to be updated as containers can have different steady states
	// defined. Instead we should get the task status for all containers' known
	// statuses and compute the min of this
	earliestKnownTaskStatus := task.getEarliestKnownTaskStatusForContainers()
	if task.GetKnownStatus() < earliestKnownTaskStatus {
		seelog.Debugf("Updating task's known status to: %s, task: %s",
			earliestKnownTaskStatus.String(), task.String())
		task.SetKnownStatus(earliestKnownTaskStatus)
		return task.GetKnownStatus()
	}
	return apitaskstatus.TaskStatusNone
}

// getEarliestKnownTaskStatusForContainers gets the lowest (earliest) task status
// based on the known statuses of all containers in the task
func (task *Task) getEarliestKnownTaskStatusForContainers() apitaskstatus.TaskStatus {
	if len(task.Containers) == 0 {
		seelog.Criticalf("No containers in the task: %s", task.String())
		return apitaskstatus.TaskStatusNone
	}
	// Set earliest container status to an impossible to reach 'high' task status
	earliest := apitaskstatus.TaskZombie
	for _, container := range task.Containers {
		containerTaskStatus := apitaskstatus.MapContainerToTaskStatus(container.GetKnownStatus(), container.GetSteadyStateStatus())
		if containerTaskStatus < earliest {
			earliest = containerTaskStatus
		}
	}

	return earliest
}

// DockerConfig converts the given container in this task to the format of
// GoDockerClient's 'Config' struct
func (task *Task) DockerConfig(container *apicontainer.Container, apiVersion dockerclient.DockerVersion) (*docker.Config, *apierrors.DockerClientConfigError) {
	return task.dockerConfig(container, apiVersion)
}

func (task *Task) dockerConfig(container *apicontainer.Container, apiVersion dockerclient.DockerVersion) (*docker.Config, *apierrors.DockerClientConfigError) {
	dockerEnv := make([]string, 0, len(container.Environment))
	for envKey, envVal := range container.Environment {
		dockerEnv = append(dockerEnv, envKey+"="+envVal)
	}

	// Convert MB to B
	dockerMem := int64(container.Memory * 1024 * 1024)
	if dockerMem != 0 && dockerMem < apicontainer.DockerContainerMinimumMemoryInBytes {
		dockerMem = apicontainer.DockerContainerMinimumMemoryInBytes
	}

	var entryPoint []string
	if container.EntryPoint != nil {
		entryPoint = *container.EntryPoint
	}

	config := &docker.Config{
		Image:        container.Image,
		Cmd:          container.Command,
		Entrypoint:   entryPoint,
		ExposedPorts: task.dockerExposedPorts(container),
		Env:          dockerEnv,
	}

	err := task.SetConfigHostconfigBasedOnVersion(container, config, nil, apiVersion)
	if err != nil {
		return nil, &apierrors.DockerClientConfigError{"setting docker config failed, err: " + err.Error()}
	}

	if container.DockerConfig.Config != nil {
		err := json.Unmarshal([]byte(aws.StringValue(container.DockerConfig.Config)), &config)
		if err != nil {
			return nil, &apierrors.DockerClientConfigError{"Unable decode given docker config: " + err.Error()}
		}
	}
	if container.HealthCheckType == apicontainer.DockerHealthCheckType && config.Healthcheck == nil {
		return nil, &apierrors.DockerClientConfigError{
			"docker health check is nil while container health check type is DOCKER"}
	}

	if config.Labels == nil {
		config.Labels = make(map[string]string)
	}

	if container.Type == apicontainer.ContainerCNIPause {
		// apply hostname to pause container's docker config
		return task.applyENIHostname(config), nil
	}

	return config, nil
}

// SetConfigHostconfigBasedOnVersion sets the fields in both Config and HostConfig based on api version for backward compatibility
func (task *Task) SetConfigHostconfigBasedOnVersion(container *apicontainer.Container, config *docker.Config, hc *docker.HostConfig, apiVersion dockerclient.DockerVersion) error {
	// Convert MB to B
	dockerMem := int64(container.Memory * 1024 * 1024)
	if dockerMem != 0 && dockerMem < apicontainer.DockerContainerMinimumMemoryInBytes {
		seelog.Warnf("Task %s container %s memory setting is too low, increasing to %d bytes",
			task.Arn, container.Name, apicontainer.DockerContainerMinimumMemoryInBytes)
		dockerMem = apicontainer.DockerContainerMinimumMemoryInBytes
	}
	cpuShare := task.dockerCPUShares(container.CPU)

	// Docker copied Memory and cpu field into hostconfig in 1.6 with api version(1.18)
	// https://github.com/moby/moby/commit/837eec064d2d40a4d86acbc6f47fada8263e0d4c
	dockerAPIVersion, err := docker.NewAPIVersion(string(apiVersion))
	if err != nil {
		seelog.Errorf("Creating docker api version failed, err: %v", err)
		return err
	}

	dockerAPIVersion_1_18 := docker.APIVersion([]int{1, 18})
	if dockerAPIVersion.GreaterThanOrEqualTo(dockerAPIVersion_1_18) {
		// Set the memory and cpu in host config
		if hc != nil {
			hc.Memory = dockerMem
			hc.CPUShares = cpuShare
		}
		return nil
	}

	// Set the memory and cpu in config
	if config != nil {
		config.Memory = dockerMem
		config.CPUShares = cpuShare
	}

	return nil
}

func (task *Task) dockerExposedPorts(container *apicontainer.Container) map[docker.Port]struct{} {
	dockerExposedPorts := make(map[docker.Port]struct{})

	for _, portBinding := range container.Ports {
		dockerPort := docker.Port(strconv.Itoa(int(portBinding.ContainerPort)) + "/" + portBinding.Protocol.String())
		dockerExposedPorts[dockerPort] = struct{}{}
	}
	return dockerExposedPorts
}

// DockerHostConfig construct the configuration recognized by docker
func (task *Task) DockerHostConfig(container *apicontainer.Container, dockerContainerMap map[string]*apicontainer.DockerContainer, apiVersion dockerclient.DockerVersion) (*docker.HostConfig, *apierrors.HostConfigError) {
	return task.dockerHostConfig(container, dockerContainerMap, apiVersion)
}

// ApplyExecutionRoleLogsAuth will check whether the task has execution role
// credentials, and add the genereated credentials endpoint to the associated HostConfig
func (task *Task) ApplyExecutionRoleLogsAuth(hostConfig *docker.HostConfig, credentialsManager credentials.Manager) *apierrors.HostConfigError {
	id := task.GetExecutionCredentialsID()
	if id == "" {
		// No execution credentials set for the task. Do not inject the endpoint environment variable.
		return &apierrors.HostConfigError{"No execution credentials set for the task"}
	}

	executionRoleCredentials, ok := credentialsManager.GetTaskCredentials(id)
	if !ok {
		// Task has credentials id set, but credentials manager is unaware of
		// the id. This should never happen as the payload handler sets
		// credentialsId for the task after adding credentials to the
		// credentials manager
		return &apierrors.HostConfigError{"Unable to get execution role credentials for task"}
	}
	credentialsEndpointRelativeURI := executionRoleCredentials.IAMRoleCredentials.GenerateCredentialsEndpointRelativeURI()
	hostConfig.LogConfig.Config[awslogsCredsEndpointOpt] = credentialsEndpointRelativeURI
	return nil
}

func (task *Task) dockerHostConfig(container *apicontainer.Container, dockerContainerMap map[string]*apicontainer.DockerContainer, apiVersion dockerclient.DockerVersion) (*docker.HostConfig, *apierrors.HostConfigError) {
	dockerLinkArr, err := task.dockerLinks(container, dockerContainerMap)
	if err != nil {
		return nil, &apierrors.HostConfigError{err.Error()}
	}

	dockerPortMap := task.dockerPortMap(container)

	volumesFrom, err := task.dockerVolumesFrom(container, dockerContainerMap)
	if err != nil {
		return nil, &apierrors.HostConfigError{err.Error()}
	}

	binds, err := task.dockerHostBinds(container)
	if err != nil {
		return nil, &apierrors.HostConfigError{err.Error()}
	}

	// Populate hostConfig
	hostConfig := &docker.HostConfig{
		Links:        dockerLinkArr,
		Binds:        binds,
		PortBindings: dockerPortMap,
		VolumesFrom:  volumesFrom,
	}

	err = task.SetConfigHostconfigBasedOnVersion(container, nil, hostConfig, apiVersion)
	if err != nil {
		return nil, &apierrors.HostConfigError{err.Error()}
	}

	if container.DockerConfig.HostConfig != nil {
		err := json.Unmarshal([]byte(*container.DockerConfig.HostConfig), hostConfig)
		if err != nil {
			return nil, &apierrors.HostConfigError{"Unable to decode given host config: " + err.Error()}
		}
	}

	err = task.platformHostConfigOverride(hostConfig)
	if err != nil {
		return nil, &apierrors.HostConfigError{err.Error()}
	}

	// Determine if network mode should be overridden and override it if needed
	ok, networkMode := task.shouldOverrideNetworkMode(container, dockerContainerMap)
	if ok {
		hostConfig.NetworkMode = networkMode
		// Override 'awsvpc' parameters if needed
		if container.Type == apicontainer.ContainerCNIPause {
			// apply ExtraHosts to HostConfig for pause container
			if hosts := task.generateENIExtraHosts(); hosts != nil {
				hostConfig.ExtraHosts = append(hostConfig.ExtraHosts, hosts...)
			}

			// Override the DNS settings for the pause container if ENI has custom
			// DNS settings
			return task.overrideDNS(hostConfig), nil
		}
	}

	ok, pidMode := task.shouldOverridePIDMode(container, dockerContainerMap)
	if ok {
		hostConfig.PidMode = pidMode
	}

	ok, ipcMode := task.shouldOverrideIPCMode(container, dockerContainerMap)
	if ok {
		hostConfig.IpcMode = ipcMode
	}

	return hostConfig, nil
}

// shouldOverrideNetworkMode returns true if the network mode of the container needs
// to be overridden. It also returns the override string in this case. It returns
// false otherwise
func (task *Task) shouldOverrideNetworkMode(container *apicontainer.Container, dockerContainerMap map[string]*apicontainer.DockerContainer) (bool, string) {
	// TODO. We can do an early return here by determining which kind of task it is
	// Example: Does this task have ENIs in its payload, what is its networking mode etc
	if container.IsInternal() {
		// If it's an internal container, set the network mode to none.
		// Currently, internal containers are either for creating empty host
		// volumes or for creating the 'pause' container. Both of these
		// only need the network mode to be set to "none"
		return true, networkModeNone
	}

	// For other types of containers, determine if the container map contains
	// a pause container. Since a pause container is only added to the task
	// when using non docker daemon supported network modes, its existence
	// indicates the need to configure the network mode outside of supported
	// network drivers
	if task.GetTaskENI() == nil {
		return false, ""
	}

	pauseContName := ""
	for _, cont := range task.Containers {
		if cont.Type == apicontainer.ContainerCNIPause {
			pauseContName = cont.Name
			break
		}
	}
	if pauseContName == "" {
		seelog.Critical("Pause container required, but not found in the task: %s", task.String())
		return false, ""
	}
	pauseContainer, ok := dockerContainerMap[pauseContName]
	if !ok || pauseContainer == nil {
		// This should never be the case and implies a code-bug.
		seelog.Criticalf("Pause container required, but not found in container map for container: [%s] in task: %s",
			container.String(), task.String())
		return false, ""
	}
	return true, dockerMappingContainerPrefix + pauseContainer.DockerID
}

// overrideDNS overrides a container's host config if the following conditions are
// true:
// 1. Task has an ENI associated with it
// 2. ENI has custom DNS IPs and search list associated with it
// This should only be done for the pause container as other containers inherit
// /etc/resolv.conf of this container (they share the network namespace)
func (task *Task) overrideDNS(hostConfig *docker.HostConfig) *docker.HostConfig {
	eni := task.GetTaskENI()
	if eni == nil {
		return hostConfig
	}

	hostConfig.DNS = eni.DomainNameServers
	hostConfig.DNSSearch = eni.DomainNameSearchList

	return hostConfig
}

// applyENIHostname adds the hostname provided by the ENI message to the
// container's docker config. At the time of implmentation, we are only using it
// to configure the pause container for awsvpc tasks
func (task *Task) applyENIHostname(dockerConfig *docker.Config) *docker.Config {
	eni := task.GetTaskENI()
	if eni == nil {
		return dockerConfig
	}

	hostname := eni.GetHostname()
	if hostname == "" {
		return dockerConfig
	}

	dockerConfig.Hostname = hostname
	return dockerConfig
}

// generateENIExtraHosts returns a slice of strings of the form "hostname:ip"
// that is generated using the hostname and ip addresses allocated to the ENI
func (task *Task) generateENIExtraHosts() []string {
	eni := task.GetTaskENI()
	if eni == nil {
		return nil
	}

	hostname := eni.GetHostname()
	if hostname == "" {
		return nil
	}

	extraHosts := []string{}

	for _, ip := range eni.GetIPV4Addresses() {
		host := fmt.Sprintf("%s:%s", hostname, ip)
		extraHosts = append(extraHosts, host)
	}
	return extraHosts
}

// shouldOverridePIDMode returns true if the PIDMode of the container needs
// to be overridden. It also returns the override string in this case. It returns
// false otherwise
func (task *Task) shouldOverridePIDMode(container *apicontainer.Container, dockerContainerMap map[string]*apicontainer.DockerContainer) (bool, string) {
	// If the container is an internal container (ContainerEmptyHostVolume,
	// ContainerCNIPause, or ContainerNamespacePause), then PID namespace for
	// the container itself should be private (default Docker option)
	if container.IsInternal() {
		return false, ""
	}

	switch task.getPIDMode() {
	case pidModeHost:
		return true, pidModeHost

	case pidModeTask:
		pauseCont, ok := task.ContainerByName(NamespacePauseContainerName)
		if !ok {
			seelog.Criticalf("Namespace Pause container not found in the task: %s; Setting Task's Desired Status to Stopped", task.Arn)
			task.SetDesiredStatus(apitaskstatus.TaskStopped)
			return false, ""
		}
		pauseDockerID, ok := dockerContainerMap[pauseCont.Name]
		if !ok || pauseDockerID == nil {
			// Docker container shouldn't be nil or not exist if the Container definition within task exists; implies code-bug
			seelog.Criticalf("Namespace Pause docker container not found in the task: %s; Setting Task's Desired Status to Stopped", task.Arn)
			task.SetDesiredStatus(apitaskstatus.TaskStopped)
			return false, ""
		}
		return true, dockerMappingContainerPrefix + pauseDockerID.DockerID

	// If PIDMode is not Host or Task, then no need to override
	default:
		return false, ""
	}
}

// shouldOverrideIPCMode returns true if the IPCMode of the container needs
// to be overridden. It also returns the override string in this case. It returns
// false otherwise
func (task *Task) shouldOverrideIPCMode(container *apicontainer.Container, dockerContainerMap map[string]*apicontainer.DockerContainer) (bool, string) {
	// All internal containers do not need the same IPCMode. The NamespaceContainerPause
	// needs to be "shareable" if ipcMode is "task". All other internal containers should
	// defer to the Docker daemon default option (either shareable or private depending on
	// version and configuration)
	if container.IsInternal() {
		if container.Type == apicontainer.ContainerNamespacePause {
			// Setting NamespaceContainerPause to be sharable with other containers
			if task.getIPCMode() == ipcModeTask {
				return true, ipcModeSharable
			}
		}
		// Defaulting to Docker daemon default option
		return false, ""
	}

	switch task.getIPCMode() {
	// No IPCMode provided in Task Definition, no need to override
	case "":
		return false, ""

	// IPCMode is none - container will have own private namespace with /dev/shm not mounted
	case ipcModeNone:
		return true, ipcModeNone

	case ipcModeHost:
		return true, ipcModeHost

	case ipcModeTask:
		pauseCont, ok := task.ContainerByName(NamespacePauseContainerName)
		if !ok {
			seelog.Criticalf("Namespace Pause container not found in the task: %s; Setting Task's Desired Status to Stopped", task.Arn)
			task.SetDesiredStatus(apitaskstatus.TaskStopped)
			return false, ""
		}
		pauseDockerID, ok := dockerContainerMap[pauseCont.Name]
		if !ok || pauseDockerID == nil {
			// Docker container shouldn't be nill or not exist if the Container definition within task exists; implies code-bug
			seelog.Criticalf("Namespace Pause container not found in the task: %s; Setting Task's Desired Status to Stopped", task.Arn)
			task.SetDesiredStatus(apitaskstatus.TaskStopped)
			return false, ""
		}
		return true, dockerMappingContainerPrefix + pauseDockerID.DockerID

	default:
		return false, ""
	}
}

func (task *Task) dockerLinks(container *apicontainer.Container, dockerContainerMap map[string]*apicontainer.DockerContainer) ([]string, error) {
	dockerLinkArr := make([]string, len(container.Links))
	for i, link := range container.Links {
		linkParts := strings.Split(link, ":")
		if len(linkParts) > 2 {
			return []string{}, errors.New("Invalid link format")
		}
		linkName := linkParts[0]
		var linkAlias string

		if len(linkParts) == 2 {
			linkAlias = linkParts[1]
		} else {
			seelog.Warnf("Link name [%s] found with no linkalias for container: [%s] in task: [%s]",
				linkName, container.String(), task.String())
			linkAlias = linkName
		}

		targetContainer, ok := dockerContainerMap[linkName]
		if !ok {
			return []string{}, errors.New("Link target not available: " + linkName)
		}
		dockerLinkArr[i] = targetContainer.DockerName + ":" + linkAlias
	}
	return dockerLinkArr, nil
}

func (task *Task) dockerPortMap(container *apicontainer.Container) map[docker.Port][]docker.PortBinding {
	dockerPortMap := make(map[docker.Port][]docker.PortBinding)

	for _, portBinding := range container.Ports {
		dockerPort := docker.Port(strconv.Itoa(int(portBinding.ContainerPort)) + "/" + portBinding.Protocol.String())
		currentMappings, existing := dockerPortMap[dockerPort]
		if existing {
			dockerPortMap[dockerPort] = append(currentMappings, docker.PortBinding{HostPort: strconv.Itoa(int(portBinding.HostPort))})
		} else {
			dockerPortMap[dockerPort] = []docker.PortBinding{{HostPort: strconv.Itoa(int(portBinding.HostPort))}}
		}
	}
	return dockerPortMap
}

func (task *Task) dockerVolumesFrom(container *apicontainer.Container, dockerContainerMap map[string]*apicontainer.DockerContainer) ([]string, error) {
	volumesFrom := make([]string, len(container.VolumesFrom))
	for i, volume := range container.VolumesFrom {
		targetContainer, ok := dockerContainerMap[volume.SourceContainer]
		if !ok {
			return []string{}, errors.New("Volume target not available: " + volume.SourceContainer)
		}
		if volume.ReadOnly {
			volumesFrom[i] = targetContainer.DockerName + ":ro"
		} else {
			volumesFrom[i] = targetContainer.DockerName
		}
	}
	return volumesFrom, nil
}

func (task *Task) dockerHostBinds(container *apicontainer.Container) ([]string, error) {
	if container.Name == emptyHostVolumeName {
		// emptyHostVolumes are handled as a special case in config, not
		// hostConfig
		return []string{}, nil
	}

	binds := make([]string, len(container.MountPoints))
	for i, mountPoint := range container.MountPoints {
		hv, ok := task.HostVolumeByName(mountPoint.SourceVolume)
		if !ok {
			return []string{}, errors.New("Invalid volume referenced: " + mountPoint.SourceVolume)
		}

		if hv.Source() == "" || mountPoint.ContainerPath == "" {
			seelog.Errorf(
				"Unable to resolve volume mounts for container [%s]; invalid path: [%s]; [%s] -> [%s] in task: [%s]",
				container.Name, mountPoint.SourceVolume, hv.Source(), mountPoint.ContainerPath, task.String())
			return []string{}, errors.Errorf("Unable to resolve volume mounts; invalid path: %s %s; %s -> %s",
				container.Name, mountPoint.SourceVolume, hv.Source(), mountPoint.ContainerPath)
		}

		bind := hv.Source() + ":" + mountPoint.ContainerPath
		if mountPoint.ReadOnly {
			bind += ":ro"
		}
		binds[i] = bind
	}

	return binds, nil
}

// UpdateStatus updates a task's known and desired statuses to be compatible
// with all of its containers
// It will return a bool indicating if there was a change
func (task *Task) UpdateStatus() bool {
	change := task.updateTaskKnownStatus()
	// DesiredStatus can change based on a new known status
	task.UpdateDesiredStatus()
	return change != apitaskstatus.TaskStatusNone
}

// UpdateDesiredStatus sets the known status of the task
func (task *Task) UpdateDesiredStatus() {
	task.lock.Lock()
	defer task.lock.Unlock()
	task.updateTaskDesiredStatusUnsafe()
	task.updateContainerDesiredStatusUnsafe(task.DesiredStatusUnsafe)
	task.updateResourceDesiredStatusUnsafe(task.DesiredStatusUnsafe)
}

// updateTaskDesiredStatusUnsafe determines what status the task should properly be at based on the containers' statuses
// Invariant: task desired status must be stopped if any essential container is stopped
func (task *Task) updateTaskDesiredStatusUnsafe() {
	seelog.Debugf("Updating task: [%s]", task.stringUnsafe())

	// A task's desired status is stopped if any essential container is stopped
	// Otherwise, the task's desired status is unchanged (typically running, but no need to change)
	for _, cont := range task.Containers {
		if cont.Essential && (cont.KnownTerminal() || cont.DesiredTerminal()) {
			seelog.Debugf("Updating task desired status to stopped because of container: [%s]; task: [%s]",
				cont.Name, task.stringUnsafe())
			task.DesiredStatusUnsafe = apitaskstatus.TaskStopped
		}
	}
}

// updateContainerDesiredStatusUnsafe sets all container's desired status's to the
// task's desired status
// Invariant: container desired status is <= task desired status converted to container status
// Note: task desired status and container desired status is typically only RUNNING or STOPPED
func (task *Task) updateContainerDesiredStatusUnsafe(taskDesiredStatus apitaskstatus.TaskStatus) {
	for _, container := range task.Containers {
		taskDesiredStatusToContainerStatus := apitaskstatus.MapTaskToContainerStatus(taskDesiredStatus, container.GetSteadyStateStatus())
		if container.GetDesiredStatus() < taskDesiredStatusToContainerStatus {
			container.SetDesiredStatus(taskDesiredStatusToContainerStatus)
		}
	}
}

// updateResourceDesiredStatusUnsafe sets all resources' desired status depending on the
// task's desired status
// TODO: Create a mapping of resource status to the corresponding task status and use it here
func (task *Task) updateResourceDesiredStatusUnsafe(taskDesiredStatus apitaskstatus.TaskStatus) {
	resources := task.getResourcesUnsafe()
	for _, r := range resources {
		if taskDesiredStatus == apitaskstatus.TaskRunning {
			if r.GetDesiredStatus() < r.SteadyState() {
				r.SetDesiredStatus(r.SteadyState())
			}
		} else {
			if r.GetDesiredStatus() < r.TerminalStatus() {
				r.SetDesiredStatus(r.TerminalStatus())
			}
		}
	}
}

// SetKnownStatus sets the known status of the task
func (task *Task) SetKnownStatus(status apitaskstatus.TaskStatus) {
	task.setKnownStatus(status)
	task.updateKnownStatusTime()
}

func (task *Task) setKnownStatus(status apitaskstatus.TaskStatus) {
	task.lock.Lock()
	defer task.lock.Unlock()

	task.KnownStatusUnsafe = status
}

func (task *Task) updateKnownStatusTime() {
	task.lock.Lock()
	defer task.lock.Unlock()

	task.KnownStatusTimeUnsafe = ttime.Now()
}

// GetKnownStatus gets the KnownStatus of the task
func (task *Task) GetKnownStatus() apitaskstatus.TaskStatus {
	task.lock.RLock()
	defer task.lock.RUnlock()

	return task.KnownStatusUnsafe
}

// GetKnownStatusTime gets the KnownStatusTime of the task
func (task *Task) GetKnownStatusTime() time.Time {
	task.lock.RLock()
	defer task.lock.RUnlock()

	return task.KnownStatusTimeUnsafe
}

// SetCredentialsID sets the credentials ID for the task
func (task *Task) SetCredentialsID(id string) {
	task.lock.Lock()
	defer task.lock.Unlock()

	task.credentialsID = id
}

// GetCredentialsID gets the credentials ID for the task
func (task *Task) GetCredentialsID() string {
	task.lock.RLock()
	defer task.lock.RUnlock()

	return task.credentialsID
}

// SetExecutionRoleCredentialsID sets the ID for the task execution role credentials
func (task *Task) SetExecutionRoleCredentialsID(id string) {
	task.lock.Lock()
	defer task.lock.Unlock()

	task.ExecutionCredentialsID = id
}

// GetExecutionCredentialsID gets the credentials ID for the task
func (task *Task) GetExecutionCredentialsID() string {
	task.lock.RLock()
	defer task.lock.RUnlock()

	return task.ExecutionCredentialsID
}

// GetDesiredStatus gets the desired status of the task
func (task *Task) GetDesiredStatus() apitaskstatus.TaskStatus {
	task.lock.RLock()
	defer task.lock.RUnlock()

	return task.DesiredStatusUnsafe
}

// SetDesiredStatus sets the desired status of the task
func (task *Task) SetDesiredStatus(status apitaskstatus.TaskStatus) {
	task.lock.Lock()
	defer task.lock.Unlock()

	task.DesiredStatusUnsafe = status
}

// GetSentStatus safely returns the SentStatus of the task
func (task *Task) GetSentStatus() apitaskstatus.TaskStatus {
	task.lock.RLock()
	defer task.lock.RUnlock()

	return task.SentStatusUnsafe
}

// SetSentStatus safely sets the SentStatus of the task
func (task *Task) SetSentStatus(status apitaskstatus.TaskStatus) {
	task.lock.Lock()
	defer task.lock.Unlock()

	task.SentStatusUnsafe = status
}

// SetTaskENI sets the eni information of the task
func (task *Task) SetTaskENI(eni *apieni.ENI) {
	task.lock.Lock()
	defer task.lock.Unlock()

	task.ENI = eni
}

// GetTaskENI returns the eni of task, for now task can only have one enis
func (task *Task) GetTaskENI() *apieni.ENI {
	task.lock.RLock()
	defer task.lock.RUnlock()

	return task.ENI
}

// GetStopSequenceNumber returns the stop sequence number of a task
func (task *Task) GetStopSequenceNumber() int64 {
	task.lock.RLock()
	defer task.lock.RUnlock()

	return task.StopSequenceNumber
}

// SetStopSequenceNumber sets the stop seqence number of a task
func (task *Task) SetStopSequenceNumber(seqnum int64) {
	task.lock.Lock()
	defer task.lock.Unlock()

	task.StopSequenceNumber = seqnum
}

// SetPullStartedAt sets the task pullstartedat timestamp and returns whether
// this field was updated or not
func (task *Task) SetPullStartedAt(timestamp time.Time) bool {
	task.lock.Lock()
	defer task.lock.Unlock()

	// Only set this field if it is not set
	if task.PullStartedAtUnsafe.IsZero() {
		task.PullStartedAtUnsafe = timestamp
		return true
	}
	return false
}

// GetPullStartedAt returns the PullStartedAt timestamp
func (task *Task) GetPullStartedAt() time.Time {
	task.lock.RLock()
	defer task.lock.RUnlock()

	return task.PullStartedAtUnsafe
}

// SetPullStoppedAt sets the task pullstoppedat timestamp
func (task *Task) SetPullStoppedAt(timestamp time.Time) {
	task.lock.Lock()
	defer task.lock.Unlock()

	task.PullStoppedAtUnsafe = timestamp
}

// GetPullStoppedAt returns the PullStoppedAt timestamp
func (task *Task) GetPullStoppedAt() time.Time {
	task.lock.RLock()
	defer task.lock.RUnlock()

	return task.PullStoppedAtUnsafe
}

// SetExecutionStoppedAt sets the ExecutionStoppedAt timestamp of the task
func (task *Task) SetExecutionStoppedAt(timestamp time.Time) bool {
	task.lock.Lock()
	defer task.lock.Unlock()

	if task.ExecutionStoppedAtUnsafe.IsZero() {
		task.ExecutionStoppedAtUnsafe = timestamp
		return true
	}
	return false
}

// GetExecutionStoppedAt returns the task executionStoppedAt timestamp
func (task *Task) GetExecutionStoppedAt() time.Time {
	task.lock.RLock()
	defer task.lock.RUnlock()

	return task.ExecutionStoppedAtUnsafe
}

// String returns a human readable string representation of this object
func (task *Task) String() string {
	task.lock.Lock()
	defer task.lock.Unlock()
	return task.stringUnsafe()
}

// stringUnsafe returns a human readable string representation of this object
func (task *Task) stringUnsafe() string {
	res := fmt.Sprintf("%s:%s %s, TaskStatus: (%s->%s)",
		task.Family, task.Version, task.Arn,
		task.KnownStatusUnsafe.String(), task.DesiredStatusUnsafe.String())
	res += " Containers: ["
	for _, container := range task.Containers {
		res += fmt.Sprintf("%s (%s->%s),", container.Name, container.GetKnownStatus().String(), container.GetDesiredStatus().String())
	}

	if task.ENI != nil {
		res += fmt.Sprintf(" ENI: [%s]", task.ENI.String())
	}
	return res + "]"
}

// GetID is used to retrieve the taskID from taskARN
// Reference: http://docs.aws.amazon.com/general/latest/gr/aws-arns-and-namespaces.html#arn-syntax-ecs
func (task *Task) GetID() (string, error) {
	// Parse taskARN
	parsedARN, err := arn.Parse(task.Arn)
	if err != nil {
		return "", errors.Wrapf(err, "task get-id: malformed taskARN: %s", task.Arn)
	}

	// Get task resource section
	resource := parsedARN.Resource

	if !strings.Contains(resource, arnResourceDelimiter) {
		return "", errors.Errorf("task get-id: malformed task resource: %s", resource)
	}

	resourceSplit := strings.SplitN(resource, arnResourceDelimiter, arnResourceSections)
	if len(resourceSplit) != arnResourceSections {
		return "", errors.Errorf(
			"task get-id: invalid task resource split: %s, expected=%d, actual=%d",
			resource, arnResourceSections, len(resourceSplit))
	}

	return resourceSplit[1], nil
}

// RecordExecutionStoppedAt checks if this is an essential container stopped
// and set the task executionStoppedAt timestamps
func (task *Task) RecordExecutionStoppedAt(container *apicontainer.Container) {
	if !container.Essential {
		return
	}
	if container.GetKnownStatus() != apicontainerstatus.ContainerStopped {
		return
	}
	// If the essential container is stopped, set the ExecutionStoppedAt timestamp
	now := time.Now()
	ok := task.SetExecutionStoppedAt(now)
	if !ok {
		// ExecutionStoppedAt was already recorded. Nothing to left to do here
		return
	}
	seelog.Infof("Task [%s]: recording execution stopped time. Essential container [%s] stopped at: %s",
		task.Arn, container.Name, now.String())
}

// GetResources returns the list of task resources from ResourcesMap
func (task *Task) GetResources() []taskresource.TaskResource {
	task.lock.RLock()
	defer task.lock.RUnlock()
	return task.getResourcesUnsafe()
}

// getResourcesUnsafe returns the list of task resources from ResourcesMap
func (task *Task) getResourcesUnsafe() []taskresource.TaskResource {
	var resourceList []taskresource.TaskResource
	for _, resources := range task.ResourcesMapUnsafe {
		resourceList = append(resourceList, resources...)
	}
	return resourceList
}

// AddResource adds a resource to ResourcesMap
func (task *Task) AddResource(resourceType string, resource taskresource.TaskResource) {
	task.lock.Lock()
	defer task.lock.Unlock()
	task.ResourcesMapUnsafe[resourceType] = append(task.ResourcesMapUnsafe[resourceType], resource)
}

// SetTerminalReason sets the terminalReason string and this can only be set
// once per the task's lifecycle. This field does not accept updates.
func (task *Task) SetTerminalReason(reason string) {
	seelog.Infof("Task [%s]: attempting to set terminal reason for task [%s]", task.Arn, reason)
	task.terminalReasonOnce.Do(func() {
		seelog.Infof("Task [%s]: setting terminal reason for task [%s]", task.Arn, reason)

		// Converts the first letter of terminal reason into capital letter
		words := strings.Fields(reason)
		words[0] = strings.Title(words[0])
		task.terminalReason = strings.Join(words, " ")
	})
}

// GetTerminalReason retrieves the terminalReason string
func (task *Task) GetTerminalReason() string {
	task.lock.RLock()
	defer task.lock.RUnlock()

	return task.terminalReason
}

// PopulateASMAuthData sets docker auth credentials for a container
func (task *Task) PopulateASMAuthData(container *apicontainer.Container) error {
	secretID := container.RegistryAuthentication.ASMAuthData.CredentialsParameter
	resource, ok := task.getASMAuthResource()
	if !ok {
		return errors.New("task auth data: unable to fetch ASM resource")
	}
	// This will cause a panic if the resource is not of ASMAuthResource type.
	// But, it's better to panic as we should have never reached condition
	// unless we released an agent without any testing around that code path
	asmResource := resource[0].(*asmauth.ASMAuthResource)
	dac, ok := asmResource.GetASMDockerAuthConfig(secretID)
	if !ok {
		return errors.Errorf("task auth data: unable to fetch docker auth config [%s]", secretID)
	}
	container.SetASMDockerAuthConfig(dac)
	return nil
}

func (task *Task) getASMAuthResource() ([]taskresource.TaskResource, bool) {
	task.lock.RLock()
	defer task.lock.RUnlock()

	res, ok := task.ResourcesMapUnsafe[asmauth.ResourceName]
	return res, ok
}

// getSSMSecretsResource retrieves ssmsecret resource from resource map
func (task *Task) getSSMSecretsResource() ([]taskresource.TaskResource, bool) {
	task.lock.RLock()
	defer task.lock.RUnlock()

	res, ok := task.ResourcesMapUnsafe[ssmsecret.ResourceName]
	return res, ok
}

// PopulateSecretsAsEnv appends the container's env var map with secrets
func (task *Task) PopulateSecretsAsEnv(container *apicontainer.Container) *apierrors.DockerClientConfigError {
	var ssmRes *ssmsecret.SSMSecretResource
	var asmRes *asmsecret.ASMSecretResource

	if container.ShouldCreateWithSSMSecret() {
		resource, ok := task.getSSMSecretsResource()
		if !ok {
			return &apierrors.DockerClientConfigError{"task secret data: unable to fetch SSM Secrets resource"}
		}
		ssmRes = resource[0].(*ssmsecret.SSMSecretResource)
	}

	if container.ShouldCreateWithASMSecret() {
		resource, ok := task.getASMSecretsResource()
		if !ok {
			return &apierrors.DockerClientConfigError{"task secret data: unable to fetch ASM Secrets resource"}
		}
		asmRes = resource[0].(*asmsecret.ASMSecretResource)
	}

	envVars := make(map[string]string)

	for _, secret := range container.Secrets {
		if secret.Provider == apicontainer.SecretProviderSSM && secret.Type == apicontainer.SecretTypeEnv {
			k := secret.GetSecretResourceCacheKey()
			if secretValue, ok := ssmRes.GetCachedSecretValue(k); ok {
				envVars[secret.Name] = secretValue
			}
		}

		if secret.Provider == apicontainer.SecretProviderASM && secret.Type == apicontainer.SecretTypeEnv {
			k := secret.GetSecretResourceCacheKey()
			if secretValue, ok := asmRes.GetCachedSecretValue(k); ok {
				envVars[secret.Name] = secretValue
			}
		}
	}

	container.MergeEnvironmentVariables(envVars)
	return nil
}

// getASMSecretsResource retrieves asmsecret resource from resource map
func (task *Task) getASMSecretsResource() ([]taskresource.TaskResource, bool) {
	task.lock.RLock()
	defer task.lock.RUnlock()

	res, ok := task.ResourcesMapUnsafe[asmsecret.ResourceName]
	return res, ok
}

// InitializeResources initializes the required field in the task on agent restart
// Some of the fields in task isn't saved in the agent state file, agent needs
// to initialize these fields before processing the task, eg: docker client in resource
func (task *Task) InitializeResources(resourceFields *taskresource.ResourceFields) {
	task.lock.Lock()
	defer task.lock.Unlock()

	for _, resources := range task.ResourcesMapUnsafe {
		for _, resource := range resources {
			resource.Initialize(resourceFields, task.KnownStatusUnsafe, task.DesiredStatusUnsafe)
		}
	}
}

<<<<<<< HEAD
// AssociationByTypeAndContainer gets a list of names of all the associations associated with a container and of a
// certain type
func (task *Task) AssociationsByTypeAndContainer(associationType, containerName string) []string {
	task.lock.RLock()
	defer task.lock.RUnlock()

	var associationNames []string
	for _, association := range task.Associations {
		if association.Type == associationType {
			for _, associatedContainerName := range association.Containers {
				if associatedContainerName == containerName {
					associationNames = append(associationNames, association.Name)
				}
			}
		}
	}

	return associationNames
}

// AssociationByTypeAndName gets an association of a certain type and name
func (task *Task) AssociationByTypeAndName(associationType, associationName string) (*Association, bool) {
	task.lock.RLock()
	defer task.lock.RUnlock()

	for _, association := range task.Associations {
		if association.Type == associationType && association.Name == associationName {
			return association, true
		}
	}

	return nil, false
=======
// Retrieves a Task's PIDMode
func (task *Task) getPIDMode() string {
	task.lock.RLock()
	defer task.lock.RUnlock()

	return task.PIDMode
}

// Retrieves a Task's IPCMode
func (task *Task) getIPCMode() string {
	task.lock.RLock()
	defer task.lock.RUnlock()

	return task.IPCMode
>>>>>>> 0e0b6a93
}<|MERGE_RESOLUTION|>--- conflicted
+++ resolved
@@ -1775,7 +1775,6 @@
 	}
 }
 
-<<<<<<< HEAD
 // AssociationByTypeAndContainer gets a list of names of all the associations associated with a container and of a
 // certain type
 func (task *Task) AssociationsByTypeAndContainer(associationType, containerName string) []string {
@@ -1808,7 +1807,8 @@
 	}
 
 	return nil, false
-=======
+}
+
 // Retrieves a Task's PIDMode
 func (task *Task) getPIDMode() string {
 	task.lock.RLock()
@@ -1823,5 +1823,4 @@
 	defer task.lock.RUnlock()
 
 	return task.IPCMode
->>>>>>> 0e0b6a93
 }