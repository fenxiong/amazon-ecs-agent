--- conflicted
+++ resolved
@@ -313,12 +313,7 @@
 // there was no change
 // Invariant: task known status is the minimum of container known status
 func (task *Task) updateTaskKnownStatus() (newStatus TaskStatus) {
-<<<<<<< HEAD
 	seelog.Debugf("Updating task's known status, task: %s", task.String())
-=======
-	seelog.Debugf("Updating task: %s", task.String())
-
->>>>>>> 3a001957
 	// Set to a large 'impossible' status that can't be the min
 	containerEarliestKnownStatus := ContainerZombie
 	var earliestKnownStatusContainer *Container
@@ -349,7 +344,6 @@
 			task.String())
 		return TaskStatusNone
 	}
-<<<<<<< HEAD
 	// We can't rely on earliest container known status alone for determining if the
 	// task state needs to be updated as containers can have different steady states
 	// defined. Instead we should get the task status for all containers' known
@@ -359,11 +353,6 @@
 		seelog.Debugf("Updating task's known status to: %s, task: %s",
 			earliestKnownTaskStatus.String(), task.String())
 		task.SetKnownStatus(earliestKnownTaskStatus)
-=======
-	seelog.Debugf("Earliest status is %q for task %v", earliestStatus.String(), task)
-	if task.GetKnownStatus() < earliestStatus.TaskStatus() {
-		task.SetKnownStatus(earliestStatus.TaskStatus())
->>>>>>> 3a001957
 		return task.GetKnownStatus()
 	}
 	return TaskStatusNone
