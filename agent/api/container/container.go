// Copyright 2014-2018 Amazon.com, Inc. or its affiliates. All Rights Reserved.
//
// Licensed under the Apache License, Version 2.0 (the "License"). You may
// not use this file except in compliance with the License. A copy of the
// License is located at
//
//	http://aws.amazon.com/apache2.0/
//
// or in the "license" file accompanying this file. This file is distributed
// on an "AS IS" BASIS, WITHOUT WARRANTIES OR CONDITIONS OF ANY KIND, either
// express or implied. See the License for the specific language governing
// permissions and limitations under the License.

package container

import (
	"fmt"
	"strconv"
	"sync"
	"time"

	apicontainerstatus "github.com/aws/amazon-ecs-agent/agent/api/container/status"
	apierrors "github.com/aws/amazon-ecs-agent/agent/api/errors"
	"github.com/aws/amazon-ecs-agent/agent/credentials"
	resourcestatus "github.com/aws/amazon-ecs-agent/agent/taskresource/status"
	"github.com/aws/aws-sdk-go/aws"

	docker "github.com/fsouza/go-dockerclient"
)

const (
	// defaultContainerSteadyStateStatus defines the container status at
	// which the container is assumed to be in steady state. It is set
	// to 'ContainerRunning' unless overridden
	defaultContainerSteadyStateStatus = apicontainerstatus.ContainerRunning

	// awslogsAuthExecutionRole is the string value passed in the task payload
	// that specifies that the log driver should be authenticated using the
	// execution role
	awslogsAuthExecutionRole = "ExecutionRole"

	// DockerHealthCheckType is the type of container health check provided by docker
	DockerHealthCheckType = "docker"

	// AuthTypeECR is to use image pull auth over ECR
	AuthTypeECR = "ecr"

	// AuthTypeASM is to use image pull auth over AWS Secrets Manager
	AuthTypeASM = "asm"

	// MetadataURIEnvironmentVariableName defines the name of the environment
	// variable in containers' config, which can be used by the containers to access the
	// v3 metadata endpoint
	MetadataURIEnvironmentVariableName = "ECS_CONTAINER_METADATA_URI"
	// MetadataURIFormat defines the URI format for v3 metadata endpoint
	MetadataURIFormat = "http://169.254.170.2/v3/%s"
<<<<<<< HEAD
=======

	// SecretProviderSSM is to show secret provider being SSM
	SecretProviderSSM = "ssm"

	// SecretProviderASM is to show secret provider being ASM
	SecretProviderASM = "asm"

	// SecretTypeEnv is to show secret type being ENVIRONMENT_VARIABLE
	SecretTypeEnv = "ENVIRONMENT_VARIABLE"
>>>>>>> 0e0b6a93
)

// DockerConfig represents additional metadata about a container to run. It's
// remodeled from the `ecsacs` api model file. Eventually it should not exist
// once this remodeling is refactored out.
type DockerConfig struct {
	// Config is the configuration used to create container
	Config *string `json:"config"`
	// HostConfig is the configuration of container related to host resource
	HostConfig *string `json:"hostConfig"`
	// Version specifies the docker client API version to use
	Version *string `json:"version"`
}

// HealthStatus contains the health check result returned by docker
type HealthStatus struct {
	// Status is the container health status
	Status apicontainerstatus.ContainerHealthStatus `json:"status,omitempty"`
	// Since is the timestamp when container health status changed
	Since *time.Time `json:"statusSince,omitempty"`
	// ExitCode is the exitcode of health check if failed
	ExitCode int `json:"exitCode,omitempty"`
	// Output is the output of health check
	Output string `json:"output,omitempty"`
}

// Container is the internal representation of a container in the ECS agent
type Container struct {
	// Name is the name of the container specified in the task definition
	Name string
	// V3EndpointID is a container identifier used to construct v3 metadata endpoint; it's unique among
	// all the containers managed by the agent
	V3EndpointID string
	// Image is the image name specified in the task definition
	Image string
	// ImageID is the local ID of the image used in the container
	ImageID string
	// Command is the command to run in the container which is specified in the task definition
	Command []string
	// CPU is the cpu limitation of the container which is specified in the task definition
	CPU uint `json:"Cpu"`
	// Memory is the memory limitation of the container which is specified in the task definition
	Memory uint
	// Links contains a list of containers to link, corresponding to docker option: --link
	Links []string
	// VolumesFrom contains a list of container's volume to use, corresponding to docker option: --volumes-from
	VolumesFrom []VolumeFrom `json:"volumesFrom"`
	// MountPoints contains a list of volume mount paths
	MountPoints []MountPoint `json:"mountPoints"`
	// Ports contains a list of ports binding configuration
	Ports []PortBinding `json:"portMappings"`
	// Secrets contains a list of secret
	Secrets []Secret `json:"secrets"`
	// Essential denotes whether the container is essential or not
	Essential bool
	// EntryPoint is entrypoint of the container, corresponding to docker option: --entrypoint
	EntryPoint *[]string
	// Environment is the environment variable set in the container
	Environment map[string]string `json:"environment"`
	// Overrides contains the configuration to override of a container
	Overrides ContainerOverrides `json:"overrides"`
	// DockerConfig is the configuration used to create the container
	DockerConfig DockerConfig `json:"dockerConfig"`
	// RegistryAuthentication is the auth data used to pull image
	RegistryAuthentication *RegistryAuthenticationData `json:"registryAuthentication"`
	// HealthCheckType is the mechnism to use for the container health check
	// currently it only supports 'DOCKER'
	HealthCheckType string `json:"healthCheckType,omitempty"`
	// Health contains the health check information of container health check
	Health HealthStatus `json:"-"`
	// LogsAuthStrategy specifies how the logs driver for the container will be
	// authenticated
	LogsAuthStrategy string
	// lock is used for fields that are accessed and updated concurrently
	lock sync.RWMutex

	// DesiredStatusUnsafe represents the state where the container should go. Generally,
	// the desired status is informed by the ECS backend as a result of either
	// API calls made to ECS or decisions made by the ECS service scheduler,
	// though the agent may also set the DesiredStatusUnsafe if a different "essential"
	// container in the task exits. The DesiredStatus is almost always either
	// ContainerRunning or ContainerStopped.
	// NOTE: Do not access DesiredStatusUnsafe directly.  Instead, use `GetDesiredStatus`
	// and `SetDesiredStatus`.
	// TODO DesiredStatusUnsafe should probably be private with appropriately written
	// setter/getter.  When this is done, we need to ensure that the UnmarshalJSON
	// is handled properly so that the state storage continues to work.
	DesiredStatusUnsafe apicontainerstatus.ContainerStatus `json:"desiredStatus"`

	// KnownStatusUnsafe represents the state where the container is.
	// NOTE: Do not access `KnownStatusUnsafe` directly.  Instead, use `GetKnownStatus`
	// and `SetKnownStatus`.
	// TODO KnownStatusUnsafe should probably be private with appropriately written
	// setter/getter.  When this is done, we need to ensure that the UnmarshalJSON
	// is handled properly so that the state storage continues to work.
	KnownStatusUnsafe apicontainerstatus.ContainerStatus `json:"KnownStatus"`

	// TransitionDependenciesMap is a map of the dependent container status to other
	// dependencies that must be satisfied in order for this container to transition.
	TransitionDependenciesMap TransitionDependenciesMap `json:"TransitionDependencySet"`

	// SteadyStateDependencies is a list of containers that must be in "steady state" before
	// this one is created
	// Note: Current logic requires that the containers specified here are run
	// before this container can even be pulled.
	//
	// Deprecated: Use TransitionDependencySet instead. SteadyStateDependencies is retained for compatibility with old
	// state files.
	SteadyStateDependencies []string `json:"RunDependencies"`

	// Type specifies the container type. Except the 'Normal' type, all other types
	// are not directly specified by task definitions, but created by the agent. The
	// JSON tag is retained as this field's previous name 'IsInternal' for maintaining
	// backwards compatibility. Please see JSON parsing hooks for this type for more
	// details
	Type ContainerType `json:"IsInternal"`

	// AppliedStatus is the status that has been "applied" (e.g., we've called Pull,
	// Create, Start, or Stop) but we don't yet know that the application was successful.
	// No need to save it in the state file, as agent will synchronize the container status
	// on restart and for some operation eg: pull, it has to be recalled again.
	AppliedStatus apicontainerstatus.ContainerStatus `json:"-"`
	// ApplyingError is an error that occurred trying to transition the container
	// to its desired state. It is propagated to the backend in the form
	// 'Name: ErrorString' as the 'reason' field.
	ApplyingError *apierrors.DefaultNamedError

	// SentStatusUnsafe represents the last KnownStatusUnsafe that was sent to the ECS
	// SubmitContainerStateChange API.
	// TODO SentStatusUnsafe should probably be private with appropriately written
	// setter/getter.  When this is done, we need to ensure that the UnmarshalJSON is
	// handled properly so that the state storage continues to work.
	SentStatusUnsafe apicontainerstatus.ContainerStatus `json:"SentStatus"`

	// MetadataFileUpdated is set to true when we have completed updating the
	// metadata file
	MetadataFileUpdated bool `json:"metadataFileUpdated"`

	// KnownExitCodeUnsafe specifies the exit code for the container.
	// It is exposed outside of the package so that it's marshalled/unmarshalled in
	// the JSON body while saving the state.
	// NOTE: Do not access KnownExitCodeUnsafe directly. Instead, use `GetKnownExitCode`
	// and `SetKnownExitCode`.
	KnownExitCodeUnsafe *int `json:"KnownExitCode"`

	// KnownPortBindingsUnsafe is an array of port bindings for the container.
	KnownPortBindingsUnsafe []PortBinding `json:"KnownPortBindings"`

	// VolumesUnsafe is an array of volume mounts in the container.
	VolumesUnsafe []docker.Mount `json:"-"`

	// SteadyStateStatusUnsafe specifies the steady state status for the container
	// If uninitialized, it's assumed to be set to 'ContainerRunning'. Even though
	// it's not only supposed to be set when the container is being created, it's
	// exposed outside of the package so that it's marshalled/unmarshalled in the
	// the JSON body while saving the state
	SteadyStateStatusUnsafe *apicontainerstatus.ContainerStatus `json:"SteadyStateStatus,omitempty"`

	createdAt  time.Time
	startedAt  time.Time
	finishedAt time.Time

	labels map[string]string
}

// DockerContainer is a mapping between containers-as-docker-knows-them and
// containers-as-we-know-them.
// This is primarily used in DockerState, but lives here such that tasks and
// containers know how to convert themselves into Docker's desired config format
type DockerContainer struct {
	DockerID   string `json:"DockerId"`
	DockerName string // needed for linking

	Container *Container
}

// MountPoint describes the in-container location of a Volume and references
// that Volume by name.
type MountPoint struct {
	SourceVolume  string `json:"sourceVolume"`
	ContainerPath string `json:"containerPath"`
	ReadOnly      bool   `json:"readOnly"`
}

// VolumeFrom is a volume which references another container as its source.
type VolumeFrom struct {
	SourceContainer string `json:"sourceContainer"`
	ReadOnly        bool   `json:"readOnly"`
}

// Secret contains all essential attributes needed for ECS secrets vending as environment variables/tmpfs files
type Secret struct {
	Name          string `json:"name"`
	ValueFrom     string `json:"valueFrom"`
	Region        string `json:"region"`
	ContainerPath string `json:"containerPath"`
	Type          string `json:"type"`
	Provider      string `json:"provider"`
}

// GetSecretResourceCacheKey returns the key required to access the secret
// from the ssmsecret resource
func (s *Secret) GetSecretResourceCacheKey() string {
	return s.ValueFrom + "_" + s.Region
}

// String returns a human readable string representation of DockerContainer
func (dc *DockerContainer) String() string {
	if dc == nil {
		return "nil"
	}
	return fmt.Sprintf("Id: %s, Name: %s, Container: %s", dc.DockerID, dc.DockerName, dc.Container.String())
}

// NewContainerWithSteadyState creates a new Container object with the specified
// steady state. Containers that need the non default steady state set will
// use this method instead of setting it directly
func NewContainerWithSteadyState(steadyState apicontainerstatus.ContainerStatus) *Container {
	steadyStateStatus := steadyState
	return &Container{
		SteadyStateStatusUnsafe: &steadyStateStatus,
	}
}

// KnownTerminal returns true if the container's known status is STOPPED
func (c *Container) KnownTerminal() bool {
	return c.GetKnownStatus().Terminal()
}

// DesiredTerminal returns true if the container's desired status is STOPPED
func (c *Container) DesiredTerminal() bool {
	return c.GetDesiredStatus().Terminal()
}

// GetKnownStatus returns the known status of the container
func (c *Container) GetKnownStatus() apicontainerstatus.ContainerStatus {
	c.lock.RLock()
	defer c.lock.RUnlock()

	return c.KnownStatusUnsafe
}

// SetKnownStatus sets the known status of the container and update the container
// applied status
func (c *Container) SetKnownStatus(status apicontainerstatus.ContainerStatus) {
	c.lock.Lock()
	defer c.lock.Unlock()

	c.KnownStatusUnsafe = status
	c.updateAppliedStatusUnsafe(status)
}

// GetDesiredStatus gets the desired status of the container
func (c *Container) GetDesiredStatus() apicontainerstatus.ContainerStatus {
	c.lock.RLock()
	defer c.lock.RUnlock()

	return c.DesiredStatusUnsafe
}

// SetDesiredStatus sets the desired status of the container
func (c *Container) SetDesiredStatus(status apicontainerstatus.ContainerStatus) {
	c.lock.Lock()
	defer c.lock.Unlock()

	c.DesiredStatusUnsafe = status
}

// GetSentStatus safely returns the SentStatusUnsafe of the container
func (c *Container) GetSentStatus() apicontainerstatus.ContainerStatus {
	c.lock.RLock()
	defer c.lock.RUnlock()

	return c.SentStatusUnsafe
}

// SetSentStatus safely sets the SentStatusUnsafe of the container
func (c *Container) SetSentStatus(status apicontainerstatus.ContainerStatus) {
	c.lock.Lock()
	defer c.lock.Unlock()

	c.SentStatusUnsafe = status
}

// SetKnownExitCode sets exit code field in container struct
func (c *Container) SetKnownExitCode(i *int) {
	c.lock.Lock()
	defer c.lock.Unlock()

	c.KnownExitCodeUnsafe = i
}

// GetKnownExitCode returns the container exit code
func (c *Container) GetKnownExitCode() *int {
	c.lock.RLock()
	defer c.lock.RUnlock()

	return c.KnownExitCodeUnsafe
}

// SetRegistryAuthCredentials sets the credentials for pulling image from ECR
func (c *Container) SetRegistryAuthCredentials(credential credentials.IAMRoleCredentials) {
	c.lock.Lock()
	defer c.lock.Unlock()

	c.RegistryAuthentication.ECRAuthData.SetPullCredentials(credential)
}

// ShouldPullWithExecutionRole returns whether this container has its own ECR credentials
func (c *Container) ShouldPullWithExecutionRole() bool {
	c.lock.RLock()
	defer c.lock.RUnlock()

	return c.RegistryAuthentication != nil &&
		c.RegistryAuthentication.Type == AuthTypeECR &&
		c.RegistryAuthentication.ECRAuthData != nil &&
		c.RegistryAuthentication.ECRAuthData.UseExecutionRole
}

// String returns a human readable string representation of this object
func (c *Container) String() string {
	ret := fmt.Sprintf("%s(%s) (%s->%s)", c.Name, c.Image,
		c.GetKnownStatus().String(), c.GetDesiredStatus().String())
	if c.GetKnownExitCode() != nil {
		ret += " - Exit: " + strconv.Itoa(*c.GetKnownExitCode())
	}
	return ret
}

// GetSteadyStateStatus returns the steady state status for the container. If
// Container.steadyState is not initialized, the default steady state status
// defined by `defaultContainerSteadyStateStatus` is returned. The 'pause'
// container's steady state differs from that of other containers, as the
// 'pause' container can reach its teady state once networking resources
// have been provisioned for it, which is done in the `ContainerResourcesProvisioned`
// state
func (c *Container) GetSteadyStateStatus() apicontainerstatus.ContainerStatus {
	if c.SteadyStateStatusUnsafe == nil {
		return defaultContainerSteadyStateStatus
	}
	return *c.SteadyStateStatusUnsafe
}

// IsKnownSteadyState returns true if the `KnownState` of the container equals
// the `steadyState` defined for the container
func (c *Container) IsKnownSteadyState() bool {
	knownStatus := c.GetKnownStatus()
	return knownStatus == c.GetSteadyStateStatus()
}

// GetNextKnownStateProgression returns the state that the container should
// progress to based on its `KnownState`. The progression is
// incremental until the container reaches its steady state. From then on,
// it transitions to `ContainerStopped`.
//
// For example:
// a. if the steady state of the container is defined as `ContainerRunning`,
// the progression is:
// Container: None -> Pulled -> Created -> Running* -> Stopped -> Zombie
//
// b. if the steady state of the container is defined as `ContainerResourcesProvisioned`,
// the progression is:
// Container: None -> Pulled -> Created -> Running -> Provisioned* -> Stopped -> Zombie
//
// c. if the steady state of the container is defined as `ContainerCreated`,
// the progression is:
// Container: None -> Pulled -> Created* -> Stopped -> Zombie
func (c *Container) GetNextKnownStateProgression() apicontainerstatus.ContainerStatus {
	if c.IsKnownSteadyState() {
		return apicontainerstatus.ContainerStopped
	}

	return c.GetKnownStatus() + 1
}

// IsInternal returns true if the container type is `ContainerCNIPause`
// or `ContainerNamespacePause`. It returns false otherwise
func (c *Container) IsInternal() bool {
	if c.Type == ContainerNormal {
		return false
	}

	return true
}

// IsRunning returns true if the container's known status is either RUNNING
// or RESOURCES_PROVISIONED. It returns false otherwise
func (c *Container) IsRunning() bool {
	return c.GetKnownStatus().IsRunning()
}

// IsMetadataFileUpdated returns true if the metadata file has been once the
// metadata file is ready and will no longer change
func (c *Container) IsMetadataFileUpdated() bool {
	c.lock.RLock()
	defer c.lock.RUnlock()

	return c.MetadataFileUpdated
}

// SetMetadataFileUpdated sets the container's MetadataFileUpdated status to true
func (c *Container) SetMetadataFileUpdated() {
	c.lock.Lock()
	defer c.lock.Unlock()

	c.MetadataFileUpdated = true
}

// IsEssential returns whether the container is an essential container or not
func (c *Container) IsEssential() bool {
	c.lock.RLock()
	defer c.lock.RUnlock()

	return c.Essential
}

// AWSLogAuthExecutionRole returns true if the auth is by execution role
func (c *Container) AWSLogAuthExecutionRole() bool {
	return c.LogsAuthStrategy == awslogsAuthExecutionRole
}

// SetCreatedAt sets the timestamp for container's creation time
func (c *Container) SetCreatedAt(createdAt time.Time) {
	if createdAt.IsZero() {
		return
	}
	c.lock.Lock()
	defer c.lock.Unlock()

	c.createdAt = createdAt
}

// SetStartedAt sets the timestamp for container's start time
func (c *Container) SetStartedAt(startedAt time.Time) {
	if startedAt.IsZero() {
		return
	}

	c.lock.Lock()
	defer c.lock.Unlock()

	c.startedAt = startedAt
}

// SetFinishedAt sets the timestamp for container's stopped time
func (c *Container) SetFinishedAt(finishedAt time.Time) {
	if finishedAt.IsZero() {
		return
	}

	c.lock.Lock()
	defer c.lock.Unlock()

	c.finishedAt = finishedAt
}

// GetCreatedAt sets the timestamp for container's creation time
func (c *Container) GetCreatedAt() time.Time {
	c.lock.RLock()
	defer c.lock.RUnlock()

	return c.createdAt
}

// GetStartedAt sets the timestamp for container's start time
func (c *Container) GetStartedAt() time.Time {
	c.lock.RLock()
	defer c.lock.RUnlock()

	return c.startedAt
}

// GetFinishedAt sets the timestamp for container's stopped time
func (c *Container) GetFinishedAt() time.Time {
	c.lock.RLock()
	defer c.lock.RUnlock()

	return c.finishedAt
}

// SetLabels sets the labels for a container
func (c *Container) SetLabels(labels map[string]string) {
	c.lock.Lock()
	defer c.lock.Unlock()

	c.labels = labels
}

// GetLabels gets the labels for a container
func (c *Container) GetLabels() map[string]string {
	c.lock.RLock()
	defer c.lock.RUnlock()

	return c.labels
}

// SetKnownPortBindings sets the ports for a container
func (c *Container) SetKnownPortBindings(ports []PortBinding) {
	c.lock.Lock()
	defer c.lock.Unlock()

	c.KnownPortBindingsUnsafe = ports
}

// GetKnownPortBindings gets the ports for a container
func (c *Container) GetKnownPortBindings() []PortBinding {
	c.lock.RLock()
	defer c.lock.RUnlock()

	return c.KnownPortBindingsUnsafe
}

// SetVolumes sets the volumes mounted in a container
func (c *Container) SetVolumes(volumes []docker.Mount) {
	c.lock.Lock()
	defer c.lock.Unlock()

	c.VolumesUnsafe = volumes
}

// GetVolumes returns the volumes mounted in a container
func (c *Container) GetVolumes() []docker.Mount {
	c.lock.RLock()
	defer c.lock.RUnlock()

	return c.VolumesUnsafe
}

// HealthStatusShouldBeReported returns true if the health check is defined in
// the task definition
func (c *Container) HealthStatusShouldBeReported() bool {
	return c.HealthCheckType == DockerHealthCheckType
}

// SetHealthStatus sets the container health status
func (c *Container) SetHealthStatus(health HealthStatus) {
	c.lock.Lock()
	defer c.lock.Unlock()

	if c.Health.Status == health.Status {
		return
	}

	c.Health.Status = health.Status
	c.Health.Since = aws.Time(time.Now())
	c.Health.Output = health.Output

	// Set the health exit code if the health check failed
	if c.Health.Status == apicontainerstatus.ContainerUnhealthy {
		c.Health.ExitCode = health.ExitCode
	}
}

// GetHealthStatus returns the container health information
func (c *Container) GetHealthStatus() HealthStatus {
	c.lock.RLock()
	defer c.lock.RUnlock()

	// Copy the pointer to avoid race condition
	copyHealth := c.Health

	if c.Health.Since != nil {
		copyHealth.Since = aws.Time(aws.TimeValue(c.Health.Since))
	}

	return copyHealth
}

// BuildContainerDependency adds a new dependency container and satisfied status
// to the dependent container
func (c *Container) BuildContainerDependency(contName string,
	satisfiedStatus apicontainerstatus.ContainerStatus,
	dependentStatus apicontainerstatus.ContainerStatus) {
	contDep := ContainerDependency{
		ContainerName:   contName,
		SatisfiedStatus: satisfiedStatus,
	}
	if _, ok := c.TransitionDependenciesMap[dependentStatus]; !ok {
		c.TransitionDependenciesMap[dependentStatus] = TransitionDependencySet{}
	}
	deps := c.TransitionDependenciesMap[dependentStatus]
	deps.ContainerDependencies = append(deps.ContainerDependencies, contDep)
	c.TransitionDependenciesMap[dependentStatus] = deps
}

// BuildResourceDependency adds a new resource dependency by taking in the required status
// of the resource that satisfies the dependency and the dependent container status,
// whose transition is dependent on the resource.
// example: if container's PULLED transition is dependent on volume resource's
// CREATED status, then RequiredStatus=VolumeCreated and dependentStatus=ContainerPulled
func (c *Container) BuildResourceDependency(resourceName string,
	requiredStatus resourcestatus.ResourceStatus,
	dependentStatus apicontainerstatus.ContainerStatus) {

	resourceDep := ResourceDependency{
		Name:           resourceName,
		RequiredStatus: requiredStatus,
	}
	if _, ok := c.TransitionDependenciesMap[dependentStatus]; !ok {
		c.TransitionDependenciesMap[dependentStatus] = TransitionDependencySet{}
	}
	deps := c.TransitionDependenciesMap[dependentStatus]
	deps.ResourceDependencies = append(deps.ResourceDependencies, resourceDep)
	c.TransitionDependenciesMap[dependentStatus] = deps
}

// updateAppliedStatusUnsafe updates the container transitioning status
func (c *Container) updateAppliedStatusUnsafe(knownStatus apicontainerstatus.ContainerStatus) {
	if c.AppliedStatus == apicontainerstatus.ContainerStatusNone {
		return
	}

	// Check if the container transition has already finished
	if c.AppliedStatus <= knownStatus {
		c.AppliedStatus = apicontainerstatus.ContainerStatusNone
	}
}

// SetAppliedStatus sets the applied status of container and returns whether
// the container is already in a transition
func (c *Container) SetAppliedStatus(status apicontainerstatus.ContainerStatus) bool {
	c.lock.Lock()
	defer c.lock.Unlock()

	if c.AppliedStatus != apicontainerstatus.ContainerStatusNone {
		// return false to indicate the set operation failed
		return false
	}

	c.AppliedStatus = status
	return true
}

// GetAppliedStatus returns the transitioning status of container
func (c *Container) GetAppliedStatus() apicontainerstatus.ContainerStatus {
	c.lock.RLock()
	defer c.lock.RUnlock()

	return c.AppliedStatus
}

// ShouldPullWithASMAuth returns true if this container needs to retrieve
// private registry authentication data from ASM
func (c *Container) ShouldPullWithASMAuth() bool {
	c.lock.RLock()
	defer c.lock.RUnlock()

	return c.RegistryAuthentication != nil &&
		c.RegistryAuthentication.Type == AuthTypeASM &&
		c.RegistryAuthentication.ASMAuthData != nil
}

// SetASMDockerAuthConfig add the docker auth config data to the
// RegistryAuthentication struct held by the container, this is then passed down
// to the docker client to pull the image
func (c *Container) SetASMDockerAuthConfig(dac docker.AuthConfiguration) {
	c.RegistryAuthentication.ASMAuthData.SetDockerAuthConfig(dac)
}

// SetV3EndpointID sets the v3 endpoint id of container
func (c *Container) SetV3EndpointID(v3EndpointID string) {
	c.lock.Lock()
	defer c.lock.Unlock()

	c.V3EndpointID = v3EndpointID
}

// GetV3EndpointID returns the v3 endpoint id of container
func (c *Container) GetV3EndpointID() string {
	c.lock.RLock()
	defer c.lock.RUnlock()

	return c.V3EndpointID
}

// InjectV3MetadataEndpoint injects the v3 metadata endpoint as an environment variable for a container
func (c *Container) InjectV3MetadataEndpoint() {
	c.lock.Lock()
	defer c.lock.Unlock()

	// don't assume that the environment variable map has been initialized by others
	if c.Environment == nil {
		c.Environment = make(map[string]string)
	}

	c.Environment[MetadataURIEnvironmentVariableName] =
		fmt.Sprintf(MetadataURIFormat, c.V3EndpointID)
<<<<<<< HEAD
=======
}

// ShouldCreateWithSSMSecret returns true if this container needs to get secret
// value from SSM Parameter Store
func (c *Container) ShouldCreateWithSSMSecret() bool {
	c.lock.RLock()
	defer c.lock.RUnlock()

	// Secrets field will be nil if there is no secrets for container
	if c.Secrets == nil {
		return false
	}

	for _, secret := range c.Secrets {
		if secret.Provider == SecretProviderSSM {
			return true
		}
	}
	return false
}

// ShouldCreateWithASMSecret returns true if this container needs to get secret
// value from AWS Secrets Manager
func (c *Container) ShouldCreateWithASMSecret() bool {
	c.lock.RLock()
	defer c.lock.RUnlock()

	// Secrets field will be nil if there is no secrets for container
	if c.Secrets == nil {
		return false
	}

	for _, secret := range c.Secrets {
		if secret.Provider == SecretProviderASM {
			return true
		}
	}
	return false
}

// MergeEnvironmentVariables appends additional envVarName:envVarValue pairs to
// the the container's enviornment values structure
func (c *Container) MergeEnvironmentVariables(envVars map[string]string) {
	c.lock.Lock()
	defer c.lock.Unlock()

	// don't assume that the environment variable map has been initialized by others
	if c.Environment == nil {
		c.Environment = make(map[string]string)
	}
	for k, v := range envVars {
		c.Environment[k] = v
	}
}

func (c *Container) HasSecretAsEnv() bool {
	c.lock.RLock()
	defer c.lock.RUnlock()

	// Secrets field will be nil if there is no secrets for container
	if c.Secrets == nil {
		return false
	}
	for _, secret := range c.Secrets {
		if secret.Type == SecretTypeEnv {
			return true
		}
	}
	return false
>>>>>>> 0e0b6a93
}<|MERGE_RESOLUTION|>--- conflicted
+++ resolved
@@ -54,8 +54,6 @@
 	MetadataURIEnvironmentVariableName = "ECS_CONTAINER_METADATA_URI"
 	// MetadataURIFormat defines the URI format for v3 metadata endpoint
 	MetadataURIFormat = "http://169.254.170.2/v3/%s"
-<<<<<<< HEAD
-=======
 
 	// SecretProviderSSM is to show secret provider being SSM
 	SecretProviderSSM = "ssm"
@@ -65,7 +63,6 @@
 
 	// SecretTypeEnv is to show secret type being ENVIRONMENT_VARIABLE
 	SecretTypeEnv = "ENVIRONMENT_VARIABLE"
->>>>>>> 0e0b6a93
 )
 
 // DockerConfig represents additional metadata about a container to run. It's
@@ -753,8 +750,6 @@
 
 	c.Environment[MetadataURIEnvironmentVariableName] =
 		fmt.Sprintf(MetadataURIFormat, c.V3EndpointID)
-<<<<<<< HEAD
-=======
 }
 
 // ShouldCreateWithSSMSecret returns true if this container needs to get secret
@@ -824,5 +819,4 @@
 		}
 	}
 	return false
->>>>>>> 0e0b6a93
 }