--- conflicted
+++ resolved
@@ -61,15 +61,6 @@
 	// 10) Add 'healthCheckType' field in 'apicontainer.Container'
 	// 11)
 	//   a) Add 'PrivateDNSName' field to 'api.ENI'
-<<<<<<< HEAD
-	//   b)Remove `AppliedStatus` field form 'apicontainer.Container'
-	// 12) Deprecate 'TransitionDependencySet' and add new 'TransitionDependenciesMap' in 'apicontainer.Container'
-	// 13) Add 'resources' field to 'api.task.task'
-	// 14) Add 'V3EndpointID' field to 'Container' struct
-	// 15) Add 'associations' field to 'apitask.Task'
-	// 16) Add 'PlatformFields' field to 'api.task.task'
-	ECSDataVersion = 16
-=======
 	//   b) Remove `AppliedStatus` field form 'apicontainer.Container'
 	// 12) Deprecate 'TransitionDependencySet' and add new 'TransitionDependenciesMap' in 'apicontainer.Container'
 	// 13) Add 'resources' field to 'api.task.task'
@@ -82,8 +73,8 @@
 	// 18)
 	//   a) Add 'AvailabilityZone' field to the TaskResponse struct
 	//   b) Add 'asmsecret' field to 'resources'
-	ECSDataVersion = 18
->>>>>>> 0e0b6a93
+	// 19) Add 'associations' field to 'apitask.Task'
+	ECSDataVersion = 19
 
 	// ecsDataFile specifies the filename in the ECS_DATADIR
 	ecsDataFile = "ecs_agent_data.json"
