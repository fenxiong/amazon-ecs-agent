// +build unit

// Copyright 2014-2018 Amazon.com, Inc. or its affiliates. All Rights Reserved.
//
// Licensed under the Apache License, Version 2.0 (the "License"). You may
// not use this file except in compliance with the License. A copy of the
// License is located at
//
//	http://aws.amazon.com/apache2.0/
//
// or in the "license" file accompanying this file. This file is distributed
// on an "AS IS" BASIS, WITHOUT WARRANTIES OR CONDITIONS OF ANY KIND, either
// express or implied. See the License for the specific language governing
// permissions and limitations under the License.

package engine

import (
	"context"
	"errors"
	"fmt"
	"sync"
	"testing"
	"time"

	"github.com/aws/amazon-ecs-agent/agent/dockerclient/dockerapi"
<<<<<<< HEAD
=======
	"github.com/aws/amazon-ecs-agent/agent/ecr"
	"github.com/aws/amazon-ecs-agent/agent/taskresource"
	"github.com/aws/amazon-ecs-agent/agent/taskresource/mocks"
>>>>>>> aba7fa52
	utilsync "github.com/aws/amazon-ecs-agent/agent/utils/sync"

	"github.com/aws/amazon-ecs-agent/agent/api"
	apicontainer "github.com/aws/amazon-ecs-agent/agent/api/container"
	apieni "github.com/aws/amazon-ecs-agent/agent/api/eni"
	apierrors "github.com/aws/amazon-ecs-agent/agent/api/errors"
	apitask "github.com/aws/amazon-ecs-agent/agent/api/task"
	"github.com/aws/amazon-ecs-agent/agent/config"
	"github.com/aws/amazon-ecs-agent/agent/credentials"
	"github.com/aws/amazon-ecs-agent/agent/dockerclient/dockerapi/mocks"
	"github.com/aws/amazon-ecs-agent/agent/engine/dependencygraph"
	"github.com/aws/amazon-ecs-agent/agent/engine/dockerstate/mocks"
	"github.com/aws/amazon-ecs-agent/agent/engine/mocks"
	"github.com/aws/amazon-ecs-agent/agent/engine/testdata"
	"github.com/aws/amazon-ecs-agent/agent/eventstream"
	"github.com/aws/amazon-ecs-agent/agent/statechange"
	"github.com/aws/amazon-ecs-agent/agent/statemanager"
	"github.com/aws/amazon-ecs-agent/agent/statemanager/mocks"
	"github.com/aws/amazon-ecs-agent/agent/utils/ttime/mocks"
	docker "github.com/fsouza/go-dockerclient"
	"github.com/stretchr/testify/assert"

	"github.com/golang/mock/gomock"
)

func TestHandleEventError(t *testing.T) {
	testCases := []struct {
<<<<<<< HEAD
		Name                                  string
		EventStatus                           api.ContainerStatus
		CurrentContainerKnownStatus           api.ContainerStatus
		ImagePullBehavior                     config.ImagePullBehaviorType
		Error                                 apierrors.NamedError
		ExpectedContainerKnownStatusSet       bool
		ExpectedContainerKnownStatus          api.ContainerStatus
		ExpectedContainerDesiredStatusStopped bool
		ExpectedTaskDesiredStatusStopped      bool
		ExpectedOK                            bool
	}{
		{
			Name:                        "Stop timed out",
			EventStatus:                 api.ContainerStopped,
			CurrentContainerKnownStatus: api.ContainerRunning,
			Error: &dockerapi.DockerTimeoutError{},
			ExpectedContainerKnownStatusSet: true,
			ExpectedContainerKnownStatus:    api.ContainerRunning,
			ExpectedOK:                      false,
		},
		{
			Name:                        "Retriable error with stop",
			EventStatus:                 api.ContainerStopped,
			CurrentContainerKnownStatus: api.ContainerRunning,
			Error: &dockerapi.CannotStopContainerError{
				FromError: errors.New(""),
			},
			ExpectedContainerKnownStatusSet: true,
			ExpectedContainerKnownStatus:    api.ContainerRunning,
			ExpectedOK:                      false,
		},
		{
			Name:                        "Unretriable error with Stop",
			EventStatus:                 api.ContainerStopped,
			CurrentContainerKnownStatus: api.ContainerRunning,
			Error: &dockerapi.CannotStopContainerError{
				FromError: &docker.ContainerNotRunning{},
			},
			ExpectedContainerKnownStatusSet:       true,
			ExpectedContainerKnownStatus:          api.ContainerStopped,
			ExpectedContainerDesiredStatusStopped: true,
			ExpectedOK:                            true,
=======
		Name                         string
		EventStatus                  apicontainer.ContainerStatus
		CurrentKnownStatus           apicontainer.ContainerStatus
		Error                        apierrors.NamedError
		ExpectedKnownStatusSet       bool
		ExpectedKnownStatus          apicontainer.ContainerStatus
		ExpectedDesiredStatusStopped bool
		ExpectedOK                   bool
	}{
		{
			Name:               "Stop timed out",
			EventStatus:        apicontainer.ContainerStopped,
			CurrentKnownStatus: apicontainer.ContainerRunning,
			Error:              &dockerapi.DockerTimeoutError{},
			ExpectedKnownStatusSet: true,
			ExpectedKnownStatus:    apicontainer.ContainerRunning,
			ExpectedOK:             false,
		},
		{
			Name:               "Retriable error with stop",
			EventStatus:        apicontainer.ContainerStopped,
			CurrentKnownStatus: apicontainer.ContainerRunning,
			Error: &dockerapi.CannotStopContainerError{
				FromError: errors.New(""),
			},
			ExpectedKnownStatusSet: true,
			ExpectedKnownStatus:    apicontainer.ContainerRunning,
			ExpectedOK:             false,
		},
		{
			Name:               "Unretriable error with Stop",
			EventStatus:        apicontainer.ContainerStopped,
			CurrentKnownStatus: apicontainer.ContainerRunning,
			Error: &dockerapi.CannotStopContainerError{
				FromError: &docker.ContainerNotRunning{},
			},
			ExpectedKnownStatusSet:       true,
			ExpectedKnownStatus:          apicontainer.ContainerStopped,
			ExpectedDesiredStatusStopped: true,
			ExpectedOK:                   true,
>>>>>>> aba7fa52
		},
		{
			Name:        "Pull failed",
			Error:       &dockerapi.DockerTimeoutError{},
			EventStatus: apicontainer.ContainerPulled,
			ExpectedOK:  true,
		},
		{
<<<<<<< HEAD
			Name:                        "Container vanished betweeen pull and running",
			EventStatus:                 api.ContainerRunning,
			CurrentContainerKnownStatus: api.ContainerPulled,
			Error: &ContainerVanishedError{},
			ExpectedContainerKnownStatusSet:       true,
			ExpectedContainerKnownStatus:          api.ContainerPulled,
			ExpectedContainerDesiredStatusStopped: true,
			ExpectedOK:                            false,
		},
		{
			Name:                        "Inspect failed during start",
			EventStatus:                 api.ContainerRunning,
			CurrentContainerKnownStatus: api.ContainerCreated,
			Error: &dockerapi.CannotInspectContainerError{
				FromError: errors.New("error"),
			},
			ExpectedContainerKnownStatusSet:       true,
			ExpectedContainerKnownStatus:          api.ContainerCreated,
			ExpectedContainerDesiredStatusStopped: true,
			ExpectedOK:                            false,
		},
		{
			Name:                        "Start timed out",
			EventStatus:                 api.ContainerRunning,
			CurrentContainerKnownStatus: api.ContainerCreated,
			Error: &dockerapi.DockerTimeoutError{},
			ExpectedContainerKnownStatusSet:       true,
			ExpectedContainerKnownStatus:          api.ContainerCreated,
			ExpectedContainerDesiredStatusStopped: true,
			ExpectedOK:                            false,
		},
		{
			Name:                        "Inspect failed during create",
			EventStatus:                 api.ContainerCreated,
			CurrentContainerKnownStatus: api.ContainerPulled,
			Error: &dockerapi.CannotInspectContainerError{
				FromError: errors.New("error"),
			},
			ExpectedContainerKnownStatusSet:       true,
			ExpectedContainerKnownStatus:          api.ContainerPulled,
			ExpectedContainerDesiredStatusStopped: true,
			ExpectedOK:                            false,
		},
		{
			Name:                        "Create timed out",
			EventStatus:                 api.ContainerCreated,
			CurrentContainerKnownStatus: api.ContainerPulled,
			Error: &dockerapi.DockerTimeoutError{},
			ExpectedContainerKnownStatusSet:       true,
			ExpectedContainerKnownStatus:          api.ContainerPulled,
			ExpectedContainerDesiredStatusStopped: true,
			ExpectedOK:                            false,
		},
		{
			Name:        "Pull image fails and task fails",
			EventStatus: api.ContainerPulled,
			Error: &dockerapi.CannotPullContainerError{
				FromError: errors.New("error"),
			},
			ImagePullBehavior:                config.ImagePullAlwaysBehavior,
			ExpectedContainerKnownStatusSet:  false,
			ExpectedTaskDesiredStatusStopped: true,
			ExpectedOK:                       false,
=======
			Name:               "Container vanished betweeen pull and running",
			EventStatus:        apicontainer.ContainerRunning,
			CurrentKnownStatus: apicontainer.ContainerPulled,
			Error:              &ContainerVanishedError{},
			ExpectedKnownStatusSet:       true,
			ExpectedKnownStatus:          apicontainer.ContainerPulled,
			ExpectedDesiredStatusStopped: true,
			ExpectedOK:                   false,
		},
		{
			Name:               "Inspect failed during start",
			EventStatus:        apicontainer.ContainerRunning,
			CurrentKnownStatus: apicontainer.ContainerCreated,
			Error: &dockerapi.CannotInspectContainerError{
				FromError: errors.New("error"),
			},
			ExpectedKnownStatusSet:       true,
			ExpectedKnownStatus:          apicontainer.ContainerCreated,
			ExpectedDesiredStatusStopped: true,
			ExpectedOK:                   false,
		},
		{
			Name:               "Start timed out",
			EventStatus:        apicontainer.ContainerRunning,
			CurrentKnownStatus: apicontainer.ContainerCreated,
			Error:              &dockerapi.DockerTimeoutError{},
			ExpectedKnownStatusSet:       true,
			ExpectedKnownStatus:          apicontainer.ContainerCreated,
			ExpectedDesiredStatusStopped: true,
			ExpectedOK:                   false,
		},
		{
			Name:               "Inspect failed during create",
			EventStatus:        apicontainer.ContainerCreated,
			CurrentKnownStatus: apicontainer.ContainerPulled,
			Error: &dockerapi.CannotInspectContainerError{
				FromError: errors.New("error"),
			},
			ExpectedKnownStatusSet:       true,
			ExpectedKnownStatus:          apicontainer.ContainerPulled,
			ExpectedDesiredStatusStopped: true,
			ExpectedOK:                   false,
		},
		{
			Name:               "Create timed out",
			EventStatus:        apicontainer.ContainerCreated,
			CurrentKnownStatus: apicontainer.ContainerPulled,
			Error:              &dockerapi.DockerTimeoutError{},
			ExpectedKnownStatusSet:       true,
			ExpectedKnownStatus:          apicontainer.ContainerPulled,
			ExpectedDesiredStatusStopped: true,
			ExpectedOK:                   false,
>>>>>>> aba7fa52
		},
	}

	for _, tc := range testCases {
		t.Run(tc.Name, func(t *testing.T) {
<<<<<<< HEAD
			container := &api.Container{
				KnownStatusUnsafe: tc.CurrentContainerKnownStatus,
=======
			container := &apicontainer.Container{
				KnownStatusUnsafe: tc.CurrentKnownStatus,
>>>>>>> aba7fa52
			}
			containerChange := dockerContainerChange{
				container: container,
				event: dockerapi.DockerContainerChangeEvent{
					Status: tc.EventStatus,
					DockerContainerMetadata: dockerapi.DockerContainerMetadata{
						Error: tc.Error,
					},
				},
			}
			mtask := managedTask{
				Task: &apitask.Task{
					Arn: "task1",
				},
				engine: &DockerTaskEngine{},
				cfg:    &config.Config{ImagePullBehavior: tc.ImagePullBehavior},
			}
			ok := mtask.handleEventError(containerChange, tc.CurrentContainerKnownStatus)
			assert.Equal(t, tc.ExpectedOK, ok, "to proceed")
			if tc.ExpectedContainerKnownStatusSet {
				containerKnownStatus := containerChange.container.GetKnownStatus()
				assert.Equal(t, tc.ExpectedContainerKnownStatus, containerKnownStatus,
					"expected container known status %s != %s", tc.ExpectedContainerKnownStatus.String(), containerKnownStatus.String())
			}
			if tc.ExpectedContainerDesiredStatusStopped {
				containerDesiredStatus := containerChange.container.GetDesiredStatus()
<<<<<<< HEAD
				assert.Equal(t, api.ContainerStopped, containerDesiredStatus,
					"desired container status %s != %s", api.ContainerStopped.String(), containerDesiredStatus.String())
			}
			if tc.ExpectedTaskDesiredStatusStopped {
				taskDesiredStatus := mtask.GetDesiredStatus()
				assert.Equal(t, api.TaskStopped, taskDesiredStatus,
					"desired task status %s != %s", api.TaskStopped.String(), taskDesiredStatus.String())
=======
				assert.Equal(t, apicontainer.ContainerStopped, containerDesiredStatus,
					"desired status %s != %s", apicontainer.ContainerStopped.String(), containerDesiredStatus.String())
>>>>>>> aba7fa52
			}
			assert.Equal(t, tc.Error.ErrorName(), containerChange.container.ApplyingError.ErrorName())
		})
	}
}

func TestContainerNextState(t *testing.T) {
	testCases := []struct {
		containerCurrentStatus       apicontainer.ContainerStatus
		containerDesiredStatus       apicontainer.ContainerStatus
		expectedContainerStatus      apicontainer.ContainerStatus
		expectedTransitionActionable bool
		reason                       error
	}{
		// NONE -> RUNNING transition is allowed and actionable, when desired is Running
		// The expected next status is Pulled
		{apicontainer.ContainerStatusNone, apicontainer.ContainerRunning, apicontainer.ContainerPulled, true, nil},
		// NONE -> RESOURCES_PROVISIONED transition is allowed and actionable, when desired
		// is Running. The exptected next status is Pulled
		{apicontainer.ContainerStatusNone, apicontainer.ContainerResourcesProvisioned, apicontainer.ContainerPulled, true, nil},
		// NONE -> NONE transition is not be allowed and is not actionable,
		// when desired is Running
		{apicontainer.ContainerStatusNone, apicontainer.ContainerStatusNone, apicontainer.ContainerStatusNone, false, dependencygraph.ContainerPastDesiredStatusErr},
		// NONE -> STOPPED transition will result in STOPPED and is allowed, but not
		// actionable, when desired is STOPPED
		{apicontainer.ContainerStatusNone, apicontainer.ContainerStopped, apicontainer.ContainerStopped, false, nil},
		// PULLED -> RUNNING transition is allowed and actionable, when desired is Running
		// The exptected next status is Created
		{apicontainer.ContainerPulled, apicontainer.ContainerRunning, apicontainer.ContainerCreated, true, nil},
		// PULLED -> RESOURCES_PROVISIONED transition is allowed and actionable, when desired
		// is Running. The exptected next status is Created
		{apicontainer.ContainerPulled, apicontainer.ContainerResourcesProvisioned, apicontainer.ContainerCreated, true, nil},
		// PULLED -> PULLED transition is not allowed and not actionable,
		// when desired is Running
		{apicontainer.ContainerPulled, apicontainer.ContainerPulled, apicontainer.ContainerStatusNone, false, dependencygraph.ContainerPastDesiredStatusErr},
		// PULLED -> NONE transition is not allowed and not actionable,
		// when desired is Running
		{apicontainer.ContainerPulled, apicontainer.ContainerStatusNone, apicontainer.ContainerStatusNone, false, dependencygraph.ContainerPastDesiredStatusErr},
		// PULLED -> STOPPED transition will result in STOPPED and is allowed, but not
		// actionable, when desired is STOPPED
		{apicontainer.ContainerPulled, apicontainer.ContainerStopped, apicontainer.ContainerStopped, false, nil},
		// CREATED -> RUNNING transition is allowed and actionable, when desired is Running
		// The expected next status is Running
		{apicontainer.ContainerCreated, apicontainer.ContainerRunning, apicontainer.ContainerRunning, true, nil},
		// CREATED -> RESOURCES_PROVISIONED transition is allowed and actionable, when desired
		// is Running. The exptected next status is Running
		{apicontainer.ContainerCreated, apicontainer.ContainerResourcesProvisioned, apicontainer.ContainerRunning, true, nil},
		// CREATED -> CREATED transition is not allowed and not actionable,
		// when desired is Running
		{apicontainer.ContainerCreated, apicontainer.ContainerCreated, apicontainer.ContainerStatusNone, false, dependencygraph.ContainerPastDesiredStatusErr},
		// CREATED -> NONE transition is not allowed and not actionable,
		// when desired is Running
		{apicontainer.ContainerCreated, apicontainer.ContainerStatusNone, apicontainer.ContainerStatusNone, false, dependencygraph.ContainerPastDesiredStatusErr},
		// CREATED -> PULLED transition is not allowed and not actionable,
		// when desired is Running
		{apicontainer.ContainerCreated, apicontainer.ContainerPulled, apicontainer.ContainerStatusNone, false, dependencygraph.ContainerPastDesiredStatusErr},
		// CREATED -> STOPPED transition will result in STOPPED and is allowed, but not
		// actionable, when desired is STOPPED
		{apicontainer.ContainerCreated, apicontainer.ContainerStopped, apicontainer.ContainerStopped, false, nil},
		// RUNNING -> STOPPED transition is allowed and actionable, when desired is Running
		// The expected next status is STOPPED
		{apicontainer.ContainerRunning, apicontainer.ContainerStopped, apicontainer.ContainerStopped, true, nil},
		// RUNNING -> RUNNING transition is not allowed and not actionable,
		// when desired is Running
		{apicontainer.ContainerRunning, apicontainer.ContainerRunning, apicontainer.ContainerStatusNone, false, dependencygraph.ContainerPastDesiredStatusErr},
		// RUNNING -> RESOURCES_PROVISIONED is allowed when steady state status is
		// RESOURCES_PROVISIONED and desired is RESOURCES_PROVISIONED
		{apicontainer.ContainerRunning, apicontainer.ContainerResourcesProvisioned, apicontainer.ContainerResourcesProvisioned, true, nil},
		// RUNNING -> NONE transition is not allowed and not actionable,
		// when desired is Running
		{apicontainer.ContainerRunning, apicontainer.ContainerStatusNone, apicontainer.ContainerStatusNone, false, dependencygraph.ContainerPastDesiredStatusErr},
		// RUNNING -> PULLED transition is not allowed and not actionable,
		// when desired is Running
		{apicontainer.ContainerRunning, apicontainer.ContainerPulled, apicontainer.ContainerStatusNone, false, dependencygraph.ContainerPastDesiredStatusErr},
		// RUNNING -> CREATED transition is not allowed and not actionable,
		// when desired is Running
		{apicontainer.ContainerRunning, apicontainer.ContainerCreated, apicontainer.ContainerStatusNone, false, dependencygraph.ContainerPastDesiredStatusErr},

		// RESOURCES_PROVISIONED -> RESOURCES_PROVISIONED transition is not allowed and not actionable,
		// when desired is Running
		{apicontainer.ContainerResourcesProvisioned, apicontainer.ContainerResourcesProvisioned, apicontainer.ContainerStatusNone, false, dependencygraph.ContainerPastDesiredStatusErr},
		// RESOURCES_PROVISIONED -> RUNNING transition is not allowed and not actionable,
		// when desired is Running
		{apicontainer.ContainerResourcesProvisioned, apicontainer.ContainerRunning, apicontainer.ContainerStatusNone, false, dependencygraph.ContainerPastDesiredStatusErr},
		// RESOURCES_PROVISIONED -> STOPPED transition is allowed and actionable, when desired
		// is Running. The exptected next status is STOPPED
		{apicontainer.ContainerResourcesProvisioned, apicontainer.ContainerStopped, apicontainer.ContainerStopped, true, nil},
		// RESOURCES_PROVISIONED -> NONE transition is not allowed and not actionable,
		// when desired is Running
		{apicontainer.ContainerResourcesProvisioned, apicontainer.ContainerStatusNone, apicontainer.ContainerStatusNone, false, dependencygraph.ContainerPastDesiredStatusErr},
		// RESOURCES_PROVISIONED -> PULLED transition is not allowed and not actionable,
		// when desired is Running
		{apicontainer.ContainerResourcesProvisioned, apicontainer.ContainerPulled, apicontainer.ContainerStatusNone, false, dependencygraph.ContainerPastDesiredStatusErr},
		// RESOURCES_PROVISIONED -> CREATED transition is not allowed and not actionable,
		// when desired is Running
		{apicontainer.ContainerResourcesProvisioned, apicontainer.ContainerCreated, apicontainer.ContainerStatusNone, false, dependencygraph.ContainerPastDesiredStatusErr},
	}

	steadyStates := []apicontainer.ContainerStatus{apicontainer.ContainerRunning, apicontainer.ContainerResourcesProvisioned}

	for _, tc := range testCases {
		for _, steadyState := range steadyStates {
			t.Run(fmt.Sprintf("%s to %s Transition with Steady State %s",
				tc.containerCurrentStatus.String(), tc.containerDesiredStatus.String(), steadyState.String()), func(t *testing.T) {
				if tc.containerDesiredStatus == apicontainer.ContainerResourcesProvisioned &&
					steadyState < tc.containerDesiredStatus {
					t.Skipf("Skipping because of unassumable steady state [%s] and desired state [%s]",
						steadyState.String(), tc.containerDesiredStatus.String())
				}
				container := apicontainer.NewContainerWithSteadyState(steadyState)
				container.DesiredStatusUnsafe = tc.containerDesiredStatus
				container.KnownStatusUnsafe = tc.containerCurrentStatus
				task := &managedTask{
					Task: &apitask.Task{
						Containers: []*apicontainer.Container{
							container,
						},
						DesiredStatusUnsafe: apitask.TaskRunning,
					},
					engine: &DockerTaskEngine{},
				}
				transition := task.containerNextState(container)
				t.Logf("%s %v %v", transition.nextState, transition.actionRequired, transition.reason)
				assert.Equal(t, tc.expectedContainerStatus, transition.nextState, "Mismatch for expected next state")
				assert.Equal(t, tc.expectedTransitionActionable, transition.actionRequired, "Mismatch for expected actionable flag")
				assert.Equal(t, tc.reason, transition.reason, "Mismatch for expected reason")
			})
		}
	}
}

func TestContainerNextStateWithTransitionDependencies(t *testing.T) {
	testCases := []struct {
		name                         string
		containerCurrentStatus       apicontainer.ContainerStatus
		containerDesiredStatus       apicontainer.ContainerStatus
		containerDependentStatus     apicontainer.ContainerStatus
		dependencyCurrentStatus      apicontainer.ContainerStatus
		dependencySatisfiedStatus    apicontainer.ContainerStatus
		expectedContainerStatus      apicontainer.ContainerStatus
		expectedTransitionActionable bool
		reason                       error
	}{
		// NONE -> RUNNING transition is not allowed and not actionable, when pull depends on create and dependency is None
		{
			name: "pull depends on created, dependency is none",
			containerCurrentStatus:       apicontainer.ContainerStatusNone,
			containerDesiredStatus:       apicontainer.ContainerRunning,
			containerDependentStatus:     apicontainer.ContainerPulled,
			dependencyCurrentStatus:      apicontainer.ContainerStatusNone,
			dependencySatisfiedStatus:    apicontainer.ContainerCreated,
			expectedContainerStatus:      apicontainer.ContainerStatusNone,
			expectedTransitionActionable: false,
			reason: dependencygraph.ErrContainerDependencyNotResolved,
		},
		// NONE -> RUNNING transition is not allowed and not actionable, when desired is Running and dependency is Created
		{
			name: "pull depends on running, dependency is created",
			containerCurrentStatus:       apicontainer.ContainerStatusNone,
			containerDesiredStatus:       apicontainer.ContainerRunning,
			containerDependentStatus:     apicontainer.ContainerPulled,
			dependencyCurrentStatus:      apicontainer.ContainerCreated,
			dependencySatisfiedStatus:    apicontainer.ContainerRunning,
			expectedContainerStatus:      apicontainer.ContainerStatusNone,
			expectedTransitionActionable: false,
			reason: dependencygraph.ErrContainerDependencyNotResolved,
		},
		// NONE -> RUNNING transition is allowed and actionable, when desired is Running and dependency is Running
		// The expected next status is Pulled
		{
			name: "pull depends on running, dependency is running, next status is pulled",
			containerCurrentStatus:       apicontainer.ContainerStatusNone,
			containerDesiredStatus:       apicontainer.ContainerRunning,
			containerDependentStatus:     apicontainer.ContainerPulled,
			dependencyCurrentStatus:      apicontainer.ContainerRunning,
			dependencySatisfiedStatus:    apicontainer.ContainerRunning,
			expectedContainerStatus:      apicontainer.ContainerPulled,
			expectedTransitionActionable: true,
		},
		// NONE -> RUNNING transition is allowed and actionable, when desired is Running and dependency is Stopped
		// The expected next status is Pulled
		{
			name: "pull depends on running, dependency is stopped, next status is pulled",
			containerCurrentStatus:       apicontainer.ContainerStatusNone,
			containerDesiredStatus:       apicontainer.ContainerRunning,
			containerDependentStatus:     apicontainer.ContainerPulled,
			dependencyCurrentStatus:      apicontainer.ContainerStopped,
			dependencySatisfiedStatus:    apicontainer.ContainerRunning,
			expectedContainerStatus:      apicontainer.ContainerPulled,
			expectedTransitionActionable: true,
		},
		// NONE -> RUNNING transition is allowed and actionable, when desired is Running and dependency is None and
		// dependent status is Running
		{
			name: "create depends on running, dependency is none, next status is pulled",
			containerCurrentStatus:       apicontainer.ContainerStatusNone,
			containerDesiredStatus:       apicontainer.ContainerRunning,
			containerDependentStatus:     apicontainer.ContainerCreated,
			dependencyCurrentStatus:      apicontainer.ContainerStatusNone,
			dependencySatisfiedStatus:    apicontainer.ContainerRunning,
			expectedContainerStatus:      apicontainer.ContainerPulled,
			expectedTransitionActionable: true,
		},
	}

	for _, tc := range testCases {
		t.Run(tc.name, func(t *testing.T) {
			dependencyName := "dependency"
			container := &apicontainer.Container{
				DesiredStatusUnsafe:       tc.containerDesiredStatus,
				KnownStatusUnsafe:         tc.containerCurrentStatus,
				TransitionDependenciesMap: make(map[apicontainer.ContainerStatus]apicontainer.TransitionDependencySet),
			}
			container.BuildContainerDependency(dependencyName, tc.dependencySatisfiedStatus, tc.containerDependentStatus)
			dependency := &apicontainer.Container{
				Name:              dependencyName,
				KnownStatusUnsafe: tc.dependencyCurrentStatus,
			}
			task := &managedTask{
				Task: &apitask.Task{
					Containers: []*apicontainer.Container{
						container,
						dependency,
					},
					DesiredStatusUnsafe: apitask.TaskRunning,
				},
				engine: &DockerTaskEngine{},
			}
			transition := task.containerNextState(container)
			assert.Equal(t, tc.expectedContainerStatus, transition.nextState,
				"Expected next state [%s] != Retrieved next state [%s]",
				tc.expectedContainerStatus.String(), transition.nextState.String())
			assert.Equal(t, tc.expectedTransitionActionable, transition.actionRequired, "transition actionable")
			assert.Equal(t, tc.reason, transition.reason, "transition possible")
		})
	}
}

func TestContainerNextStateWithDependencies(t *testing.T) {
	testCases := []struct {
		containerCurrentStatus       apicontainer.ContainerStatus
		containerDesiredStatus       apicontainer.ContainerStatus
		dependencyCurrentStatus      apicontainer.ContainerStatus
		expectedContainerStatus      apicontainer.ContainerStatus
		expectedTransitionActionable bool
		reason                       error
	}{
		// NONE -> RUNNING transition is not allowed and not actionable, when desired is Running and dependency is None
		{apicontainer.ContainerStatusNone, apicontainer.ContainerRunning, apicontainer.ContainerStatusNone, apicontainer.ContainerStatusNone, false, dependencygraph.DependentContainerNotResolvedErr},
		// NONE -> RUNNING transition is not allowed and not actionable, when desired is Running and dependency is Created
		{apicontainer.ContainerStatusNone, apicontainer.ContainerRunning, apicontainer.ContainerCreated, apicontainer.ContainerStatusNone, false, dependencygraph.DependentContainerNotResolvedErr},
		// NONE -> RUNNING transition is allowed and actionable, when desired is Running and dependency is Running
		// The expected next status is Pulled
		{apicontainer.ContainerStatusNone, apicontainer.ContainerRunning, apicontainer.ContainerRunning, apicontainer.ContainerPulled, true, nil},
		// NONE -> RUNNING transition is allowed and actionable, when desired is Running and dependency is Stopped
		// The expected next status is Pulled
		{apicontainer.ContainerStatusNone, apicontainer.ContainerRunning, apicontainer.ContainerStopped, apicontainer.ContainerPulled, true, nil},
	}

	for _, tc := range testCases {
		t.Run(fmt.Sprintf("%s to %s Transition",
			tc.containerCurrentStatus.String(), tc.containerDesiredStatus.String()), func(t *testing.T) {
			dependencyName := "dependency"
			container := &apicontainer.Container{
				DesiredStatusUnsafe:     tc.containerDesiredStatus,
				KnownStatusUnsafe:       tc.containerCurrentStatus,
				SteadyStateDependencies: []string{dependencyName},
			}
			dependency := &apicontainer.Container{
				Name:              dependencyName,
				KnownStatusUnsafe: tc.dependencyCurrentStatus,
			}
			task := &managedTask{
				Task: &apitask.Task{
					Containers: []*apicontainer.Container{
						container,
						dependency,
					},
					DesiredStatusUnsafe: apitask.TaskRunning,
				},
				engine: &DockerTaskEngine{},
			}
			transition := task.containerNextState(container)
			assert.Equal(t, tc.expectedContainerStatus, transition.nextState,
				"Expected next state [%s] != Retrieved next state [%s]",
				tc.expectedContainerStatus.String(), transition.nextState.String())
			assert.Equal(t, tc.expectedTransitionActionable, transition.actionRequired, "transition actionable")
			assert.Equal(t, tc.reason, transition.reason, "transition possible")
		})
	}
}

func TestContainerNextStateWithPullCredentials(t *testing.T) {
	testCases := []struct {
		containerCurrentStatus       apicontainer.ContainerStatus
		containerDesiredStatus       apicontainer.ContainerStatus
		expectedContainerStatus      apicontainer.ContainerStatus
		credentialsID                string
		useExecutionRole             bool
		expectedTransitionActionable bool
		expectedTransitionReason     error
	}{
		// NONE -> RUNNING transition is not allowed when container is waiting for credentials
		{apicontainer.ContainerStatusNone, apicontainer.ContainerRunning, apicontainer.ContainerStatusNone, "not_existed", true, false, dependencygraph.CredentialsNotResolvedErr},
		// NONE -> RUNNING transition is allowed when the required execution credentials existed
		{apicontainer.ContainerStatusNone, apicontainer.ContainerRunning, apicontainer.ContainerPulled, "existed", true, true, nil},
		// PULLED -> RUNNING transition is allowed even the credentials is required
		{apicontainer.ContainerPulled, apicontainer.ContainerRunning, apicontainer.ContainerCreated, "not_existed", true, true, nil},
		// NONE -> STOPPED transition is allowed even the credentials is required
		{apicontainer.ContainerStatusNone, apicontainer.ContainerStopped, apicontainer.ContainerStopped, "not_existed", true, false, nil},
		// NONE -> RUNNING transition is allowed when the container doesn't use execution credentials
		{apicontainer.ContainerStatusNone, apicontainer.ContainerRunning, apicontainer.ContainerPulled, "not_existed", false, true, nil},
	}

	taskEngine := &DockerTaskEngine{
		credentialsManager: credentials.NewManager(),
	}

	err := taskEngine.credentialsManager.SetTaskCredentials(credentials.TaskIAMRoleCredentials{
		ARN: "taskarn",
		IAMRoleCredentials: credentials.IAMRoleCredentials{
			CredentialsID:   "existed",
			SessionToken:    "token",
			AccessKeyID:     "id",
			SecretAccessKey: "accesskey",
		},
	})
	assert.NoError(t, err, "setting task credentials failed")

	for _, tc := range testCases {
		t.Run(fmt.Sprintf("%s to %s transition with useExecutionRole %v and credentials %s",
			tc.containerCurrentStatus.String(),
			tc.containerDesiredStatus.String(),
			tc.useExecutionRole,
			tc.credentialsID), func(t *testing.T) {
			container := &apicontainer.Container{
				DesiredStatusUnsafe: tc.containerDesiredStatus,
				KnownStatusUnsafe:   tc.containerCurrentStatus,
				RegistryAuthentication: &api.RegistryAuthenticationData{
					Type: "ecr",
					ECRAuthData: &api.ECRAuthData{
						UseExecutionRole: tc.useExecutionRole,
					},
				},
			}

			task := &managedTask{
				Task: &apitask.Task{
					Containers: []*apicontainer.Container{
						container,
					},
					ExecutionCredentialsID: tc.credentialsID,
					DesiredStatusUnsafe:    apitask.TaskRunning,
				},
				engine:             taskEngine,
				credentialsManager: taskEngine.credentialsManager,
			}

			transition := task.containerNextState(container)
			assert.Equal(t, tc.expectedContainerStatus, transition.nextState, "Mismatch container status")
			assert.Equal(t, tc.expectedTransitionReason, transition.reason, "Mismatch transition possible")
			assert.Equal(t, tc.expectedTransitionActionable, transition.actionRequired, "Mismatch transition actionalbe")
		})
	}
}

func TestStartContainerTransitionsWhenForwardTransitionPossible(t *testing.T) {
	steadyStates := []apicontainer.ContainerStatus{apicontainer.ContainerRunning, apicontainer.ContainerResourcesProvisioned}
	for _, steadyState := range steadyStates {
		t.Run(fmt.Sprintf("Steady State is %s", steadyState.String()), func(t *testing.T) {
			firstContainerName := "container1"
			firstContainer := apicontainer.NewContainerWithSteadyState(steadyState)
			firstContainer.KnownStatusUnsafe = apicontainer.ContainerCreated
			firstContainer.DesiredStatusUnsafe = apicontainer.ContainerRunning
			firstContainer.Name = firstContainerName

			secondContainerName := "container2"
			secondContainer := apicontainer.NewContainerWithSteadyState(steadyState)
			secondContainer.KnownStatusUnsafe = apicontainer.ContainerPulled
			secondContainer.DesiredStatusUnsafe = apicontainer.ContainerRunning
			secondContainer.Name = secondContainerName

			task := &managedTask{
				Task: &apitask.Task{
					Containers: []*apicontainer.Container{
						firstContainer,
						secondContainer,
					},
					DesiredStatusUnsafe: apitask.TaskRunning,
				},
				engine: &DockerTaskEngine{},
			}

			pauseContainerName := "pause"
			waitForAssertions := sync.WaitGroup{}
			if steadyState == apicontainer.ContainerResourcesProvisioned {
				pauseContainer := apicontainer.NewContainerWithSteadyState(steadyState)
				pauseContainer.KnownStatusUnsafe = apicontainer.ContainerRunning
				pauseContainer.DesiredStatusUnsafe = apicontainer.ContainerResourcesProvisioned
				pauseContainer.Name = pauseContainerName
				task.Containers = append(task.Containers, pauseContainer)
				waitForAssertions.Add(1)
			}

			waitForAssertions.Add(2)
			canTransition, transitions, _ := task.startContainerTransitions(
				func(cont *apicontainer.Container, nextStatus apicontainer.ContainerStatus) {
					if cont.Name == firstContainerName {
						assert.Equal(t, nextStatus, apicontainer.ContainerRunning, "Mismatch for first container next status")
					} else if cont.Name == secondContainerName {
						assert.Equal(t, nextStatus, apicontainer.ContainerCreated, "Mismatch for second container next status")
					} else if cont.Name == pauseContainerName {
						assert.Equal(t, nextStatus, apicontainer.ContainerResourcesProvisioned, "Mismatch for pause container next status")
					}
					waitForAssertions.Done()
				})
			waitForAssertions.Wait()
			assert.True(t, canTransition, "Mismatch for canTransition")
			assert.NotEmpty(t, transitions)
			if steadyState == apicontainer.ContainerResourcesProvisioned {
				assert.Len(t, transitions, 3)
				pauseContainerTransition, ok := transitions[pauseContainerName]
				assert.True(t, ok, "Expected pause container transition to be in the transitions map")
				assert.Equal(t, pauseContainerTransition, apicontainer.ContainerResourcesProvisioned, "Mismatch for pause container transition state")
			} else {
				assert.Len(t, transitions, 2)
			}
			firstContainerTransition, ok := transitions[firstContainerName]
			assert.True(t, ok, "Expected first container transition to be in the transitions map")
			assert.Equal(t, firstContainerTransition, apicontainer.ContainerRunning, "Mismatch for first container transition state")
			secondContainerTransition, ok := transitions[secondContainerName]
			assert.True(t, ok, "Expected second container transition to be in the transitions map")
			assert.Equal(t, secondContainerTransition, apicontainer.ContainerCreated, "Mismatch for second container transition state")
		})
	}
}

func TestStartContainerTransitionsWhenForwardTransitionIsNotPossible(t *testing.T) {
	firstContainerName := "container1"
	firstContainer := &apicontainer.Container{
		KnownStatusUnsafe:   apicontainer.ContainerRunning,
		DesiredStatusUnsafe: apicontainer.ContainerRunning,
		Name:                firstContainerName,
	}
	secondContainerName := "container2"
	secondContainer := &apicontainer.Container{
		KnownStatusUnsafe:   apicontainer.ContainerRunning,
		DesiredStatusUnsafe: apicontainer.ContainerRunning,
		Name:                secondContainerName,
	}
	pauseContainerName := "pause"
	pauseContainer := apicontainer.NewContainerWithSteadyState(apicontainer.ContainerResourcesProvisioned)
	pauseContainer.KnownStatusUnsafe = apicontainer.ContainerResourcesProvisioned
	pauseContainer.DesiredStatusUnsafe = apicontainer.ContainerResourcesProvisioned
	pauseContainer.Name = pauseContainerName
	task := &managedTask{
		Task: &apitask.Task{
			Containers: []*apicontainer.Container{
				firstContainer,
				secondContainer,
				pauseContainer,
			},
			DesiredStatusUnsafe: apitask.TaskRunning,
		},
		engine: &DockerTaskEngine{},
	}

	canTransition, transitions, _ := task.startContainerTransitions(
		func(cont *apicontainer.Container, nextStatus apicontainer.ContainerStatus) {
			t.Error("Transition function should not be called when no transitions are possible")
		})
	assert.False(t, canTransition)
	assert.Empty(t, transitions)
}

func TestStartContainerTransitionsInvokesHandleContainerChange(t *testing.T) {
	eventStreamName := "TESTTASKENGINE"

	// Create a container with the intent to do
	// CREATERD -> STOPPED transition. This triggers
	// `managedTask.handleContainerChange()` and generates the following
	// events:
	// 1. container state change event for Submit* API
	// 2. task state change event for Submit* API
	// 3. container state change event for the internal event stream
	firstContainerName := "container1"
	firstContainer := &apicontainer.Container{
		KnownStatusUnsafe:   apicontainer.ContainerCreated,
		DesiredStatusUnsafe: apicontainer.ContainerStopped,
		Name:                firstContainerName,
	}

	containerChangeEventStream := eventstream.NewEventStream(eventStreamName, context.Background())
	containerChangeEventStream.StartListening()

	stateChangeEvents := make(chan statechange.Event)

	task := &managedTask{
		Task: &apitask.Task{
			Containers: []*apicontainer.Container{
				firstContainer,
			},
			DesiredStatusUnsafe: apitask.TaskRunning,
		},
		engine: &DockerTaskEngine{
			containerChangeEventStream: containerChangeEventStream,
			stateChangeEvents:          stateChangeEvents,
		},
		stateChangeEvents:          stateChangeEvents,
		containerChangeEventStream: containerChangeEventStream,
		dockerMessages:             make(chan dockerContainerChange),
	}

	eventsGenerated := sync.WaitGroup{}
	eventsGenerated.Add(2)
	containerChangeEventStream.Subscribe(eventStreamName, func(events ...interface{}) error {
		assert.NotNil(t, events)
		assert.Len(t, events, 1)
		event := events[0]
		containerChangeEvent, ok := event.(dockerapi.DockerContainerChangeEvent)
		assert.True(t, ok)
		assert.Equal(t, containerChangeEvent.Status, apicontainer.ContainerStopped)
		eventsGenerated.Done()
		return nil
	})
	defer containerChangeEventStream.Unsubscribe(eventStreamName)

	// account for container and task state change events for Submit* API
	go func() {
		<-stateChangeEvents
		<-stateChangeEvents
		eventsGenerated.Done()
	}()

	go task.waitEvent(nil)
	canTransition, transitions, _ := task.startContainerTransitions(
		func(cont *apicontainer.Container, nextStatus apicontainer.ContainerStatus) {
			t.Error("Invalid code path. The transition function should not be invoked when transitioning container from CREATED -> STOPPED")
		})
	assert.True(t, canTransition)
	assert.Empty(t, transitions)
	eventsGenerated.Wait()
}

func TestWaitForContainerTransitionsForNonTerminalTask(t *testing.T) {
	acsMessages := make(chan acsTransition)
	dockerMessages := make(chan dockerContainerChange)
	ctx, cancel := context.WithCancel(context.TODO())
	defer cancel()
	task := &managedTask{
		ctx:            ctx,
		acsMessages:    acsMessages,
		dockerMessages: dockerMessages,
		Task: &apitask.Task{
			Containers: []*apicontainer.Container{},
		},
	}

	transitionChange := make(chan struct{}, 2)
	transitionChangeContainer := make(chan string, 2)

	firstContainerName := "container1"
	secondContainerName := "container2"

	// populate the transitions map with transitions for two
	// containers. We expect two sets of events to be consumed
	// by `waitForContainerTransition`
	transitions := make(map[string]string)
	transitions[firstContainerName] = apicontainer.ContainerRunning.String()
	transitions[secondContainerName] = apicontainer.ContainerRunning.String()

	go func() {
		// Send "transitions completed" messages. These are being
		// sent out of order for no particular reason. We should be
		// resilient to the ordering of these messages anyway.
		transitionChange <- struct{}{}
		transitionChangeContainer <- secondContainerName
		transitionChange <- struct{}{}
		transitionChangeContainer <- firstContainerName
	}()

	// waitForTransition will block until it receives events
	// sent by the go routine defined above
	task.waitForTransition(transitions, transitionChange, transitionChangeContainer)
}

// TestWaitForContainerTransitionsForTerminalTask verifies that the
// `waitForContainerTransition` method doesn't wait for any container
// transitions when the task's desired status is STOPPED and if all
// containers in the task are in PULLED state
func TestWaitForContainerTransitionsForTerminalTask(t *testing.T) {
	acsMessages := make(chan acsTransition)
	dockerMessages := make(chan dockerContainerChange)
	ctx, cancel := context.WithCancel(context.TODO())
	defer cancel()
	task := &managedTask{
		acsMessages:    acsMessages,
		dockerMessages: dockerMessages,
		Task: &apitask.Task{
			Containers:        []*apicontainer.Container{},
			KnownStatusUnsafe: apitask.TaskStopped,
		},
		ctx: ctx,
	}

	transitionChange := make(chan struct{}, 2)
	transitionChangeContainer := make(chan string, 2)

	firstContainerName := "container1"
	secondContainerName := "container2"
	transitions := make(map[string]string)
	transitions[firstContainerName] = apicontainer.ContainerPulled.String()
	transitions[secondContainerName] = apicontainer.ContainerPulled.String()

	// Event though there are two keys in the transitions map, send
	// only one event. This tests that `waitForContainerTransition` doesn't
	// block to receive two events and will still progress
	go func() {
		transitionChange <- struct{}{}
		transitionChangeContainer <- secondContainerName
	}()
	task.waitForTransition(transitions, transitionChange, transitionChangeContainer)
}

func TestOnContainersUnableToTransitionStateForDesiredStoppedTask(t *testing.T) {
	stateChangeEvents := make(chan statechange.Event)
	task := &managedTask{
		Task: &apitask.Task{
			Containers:          []*apicontainer.Container{},
			DesiredStatusUnsafe: apitask.TaskStopped,
		},
		engine: &DockerTaskEngine{
			stateChangeEvents: stateChangeEvents,
		},
		stateChangeEvents: stateChangeEvents,
	}
	eventsGenerated := sync.WaitGroup{}
	eventsGenerated.Add(1)

	go func() {
		event := <-stateChangeEvents
		assert.Equal(t, event.(api.TaskStateChange).Reason, taskUnableToTransitionToStoppedReason)
		eventsGenerated.Done()
	}()

	task.onContainersUnableToTransitionState()
	eventsGenerated.Wait()

	assert.Equal(t, task.GetDesiredStatus(), apitask.TaskStopped)
}

func TestOnContainersUnableToTransitionStateForDesiredRunningTask(t *testing.T) {
	firstContainerName := "container1"
	firstContainer := &apicontainer.Container{
		KnownStatusUnsafe:   apicontainer.ContainerCreated,
		DesiredStatusUnsafe: apicontainer.ContainerRunning,
		Name:                firstContainerName,
	}
	task := &managedTask{
		Task: &apitask.Task{
			Containers: []*apicontainer.Container{
				firstContainer,
			},
			DesiredStatusUnsafe: apitask.TaskRunning,
		},
	}

	task.onContainersUnableToTransitionState()
	assert.Equal(t, task.GetDesiredStatus(), apitask.TaskStopped)
	assert.Equal(t, task.Containers[0].GetDesiredStatus(), apicontainer.ContainerStopped)
}

// TODO: Test progressContainers workflow

func TestHandleStoppedToSteadyStateTransition(t *testing.T) {
	ctrl := gomock.NewController(t)
	mockStateManager := mock_statemanager.NewMockStateManager(ctrl)
	defer ctrl.Finish()

	taskEngine := &DockerTaskEngine{
		saver: mockStateManager,
	}
	firstContainerName := "container1"
	firstContainer := &apicontainer.Container{
		KnownStatusUnsafe: apicontainer.ContainerStopped,
		Name:              firstContainerName,
	}
	secondContainerName := "container2"
	secondContainer := &apicontainer.Container{
		KnownStatusUnsafe:   apicontainer.ContainerRunning,
		DesiredStatusUnsafe: apicontainer.ContainerRunning,
		Name:                secondContainerName,
	}

	ctx, cancel := context.WithCancel(context.TODO())
	defer cancel()

	mTask := &managedTask{
		Task: &apitask.Task{
			Containers: []*apicontainer.Container{
				firstContainer,
				secondContainer,
			},
			Arn: "task1",
		},
		engine:         taskEngine,
		acsMessages:    make(chan acsTransition),
		dockerMessages: make(chan dockerContainerChange),
		saver:          taskEngine.saver,
		ctx:            ctx,
	}
	taskEngine.managedTasks = make(map[string]*managedTask)
	taskEngine.managedTasks["task1"] = mTask

	var waitForTransitionFunctionInvocation sync.WaitGroup
	waitForTransitionFunctionInvocation.Add(1)
	transitionFunction := func(task *apitask.Task, container *apicontainer.Container) dockerapi.DockerContainerMetadata {
		assert.Equal(t, firstContainerName, container.Name,
			"Mismatch in container reference in transition function")
		waitForTransitionFunctionInvocation.Done()
		return dockerapi.DockerContainerMetadata{}
	}

	taskEngine.containerStatusToTransitionFunction = map[apicontainer.ContainerStatus]transitionApplyFunc{
		apicontainer.ContainerStopped: transitionFunction,
	}

	// Received RUNNING event, known status is not STOPPED, expect this to
	// be a noop. Assertions in transitionFunction asserts that as well
	mTask.handleStoppedToRunningContainerTransition(
		apicontainer.ContainerRunning, secondContainer)

	// Start building preconditions and assertions for STOPPED -> RUNNING
	// transition that will be triggered by next invocation of
	// handleStoppedToRunningContainerTransition

	// We expect state manager Save to be invoked on container transition
	// for the next transition
	mockStateManager.EXPECT().Save()
	// This wait group ensures that a docker message is generated as a
	// result of the transition function
	var waitForDockerMessageAssertions sync.WaitGroup
	waitForDockerMessageAssertions.Add(1)
	go func() {
		dockerMessage := <-mTask.dockerMessages
		assert.Equal(t, apicontainer.ContainerStopped, dockerMessage.event.Status,
			"Mismatch in event status")
		assert.Equal(t, firstContainerName, dockerMessage.container.Name,
			"Mismatch in container reference in event")
		waitForDockerMessageAssertions.Done()
	}()
	// Received RUNNING, known status is STOPPED, expect this to invoke
	// transition function once
	mTask.handleStoppedToRunningContainerTransition(
		apicontainer.ContainerRunning, firstContainer)

	// Wait for wait groups to be done
	waitForTransitionFunctionInvocation.Wait()
	waitForDockerMessageAssertions.Wait()

	// We now have an empty transition function map. Any further transitions
	// should be noops
	delete(taskEngine.containerStatusToTransitionFunction, apicontainer.ContainerStopped)
	// Simulate getting RUNNING event for a STOPPED container 10 times.
	// All of these should be noops. 10 is chosen arbitrarily. Any number > 0
	// should be fine here
	for i := 0; i < 10; i++ {
		mTask.handleStoppedToRunningContainerTransition(
			apicontainer.ContainerRunning, firstContainer)
	}
}

func TestCleanupTask(t *testing.T) {
	cfg := getTestConfig()
	ctrl := gomock.NewController(t)
	mockTime := mock_ttime.NewMockTime(ctrl)
	mockState := mock_dockerstate.NewMockTaskEngineState(ctrl)
	mockClient := mock_dockerapi.NewMockDockerClient(ctrl)
	mockImageManager := mock_engine.NewMockImageManager(ctrl)
	mockResource := mock_taskresource.NewMockTaskResource(ctrl)
	defer ctrl.Finish()

	ctx, cancel := context.WithCancel(context.TODO())
	defer cancel()

	taskEngine := &DockerTaskEngine{
		ctx:          ctx,
		cfg:          &cfg,
		saver:        statemanager.NewNoopStateManager(),
		state:        mockState,
		client:       mockClient,
		imageManager: mockImageManager,
	}
	mTask := &managedTask{
		ctx:                      ctx,
		cancel:                   cancel,
		Task:                     testdata.LoadTask("sleep5"),
		_time:                    mockTime,
		engine:                   taskEngine,
		acsMessages:              make(chan acsTransition),
		dockerMessages:           make(chan dockerContainerChange),
		resourceStateChangeEvent: make(chan resourceStateChange),
		cfg:   taskEngine.cfg,
		saver: taskEngine.saver,
	}
	mTask.Task.ResourcesMapUnsafe = make(map[string][]taskresource.TaskResource)
	mTask.AddResource("mockResource", mockResource)
	mTask.SetKnownStatus(apitask.TaskStopped)
	mTask.SetSentStatus(apitask.TaskStopped)
	container := mTask.Containers[0]
	dockerContainer := &apicontainer.DockerContainer{
		DockerName: "dockerContainer",
	}

	// Expectations for triggering cleanup
	now := mTask.GetKnownStatusTime()
	taskStoppedDuration := 1 * time.Minute
	mockTime.EXPECT().Now().Return(now).AnyTimes()
	cleanupTimeTrigger := make(chan time.Time)
	mockTime.EXPECT().After(gomock.Any()).Return(cleanupTimeTrigger)
	go func() {
		cleanupTimeTrigger <- now
	}()

	// Expectations to verify that the task gets removed
	mockState.EXPECT().ContainerMapByArn(mTask.Arn).Return(map[string]*apicontainer.DockerContainer{container.Name: dockerContainer}, true)
	mockClient.EXPECT().RemoveContainer(gomock.Any(), dockerContainer.DockerName, gomock.Any()).Return(nil)
	mockImageManager.EXPECT().RemoveContainerReferenceFromImageState(container).Return(nil)
	mockState.EXPECT().RemoveTask(mTask.Task)
	mockResource.EXPECT().Cleanup()
	mockResource.EXPECT().GetName()
	mTask.cleanupTask(taskStoppedDuration)
}

func TestCleanupTaskWaitsForStoppedSent(t *testing.T) {
	cfg := getTestConfig()
	ctrl := gomock.NewController(t)
	mockTime := mock_ttime.NewMockTime(ctrl)
	mockState := mock_dockerstate.NewMockTaskEngineState(ctrl)
	mockClient := mock_dockerapi.NewMockDockerClient(ctrl)
	mockImageManager := mock_engine.NewMockImageManager(ctrl)
	defer ctrl.Finish()

	ctx, cancel := context.WithCancel(context.TODO())
	defer cancel()

	taskEngine := &DockerTaskEngine{
		ctx:          ctx,
		cfg:          &cfg,
		saver:        statemanager.NewNoopStateManager(),
		state:        mockState,
		client:       mockClient,
		imageManager: mockImageManager,
	}
	mTask := &managedTask{
		ctx:                      ctx,
		cancel:                   cancel,
		Task:                     testdata.LoadTask("sleep5"),
		_time:                    mockTime,
		engine:                   taskEngine,
		acsMessages:              make(chan acsTransition),
		dockerMessages:           make(chan dockerContainerChange),
		resourceStateChangeEvent: make(chan resourceStateChange),
		cfg:   taskEngine.cfg,
		saver: taskEngine.saver,
	}
	mTask.SetKnownStatus(apitask.TaskStopped)
	mTask.SetSentStatus(apitask.TaskRunning)
	container := mTask.Containers[0]
	dockerContainer := &apicontainer.DockerContainer{
		DockerName: "dockerContainer",
	}

	// Expectations for triggering cleanup
	now := mTask.GetKnownStatusTime()
	taskStoppedDuration := 1 * time.Minute
	mockTime.EXPECT().Now().Return(now).AnyTimes()
	cleanupTimeTrigger := make(chan time.Time)
	mockTime.EXPECT().After(gomock.Any()).Return(cleanupTimeTrigger)
	go func() {
		cleanupTimeTrigger <- now
	}()
	timesCalled := 0
	callsExpected := 3
	mockTime.EXPECT().Sleep(gomock.Any()).AnyTimes().Do(func(_ interface{}) {
		timesCalled++
		if timesCalled == callsExpected {
			mTask.SetSentStatus(apitask.TaskStopped)
		} else if timesCalled > callsExpected {
			t.Errorf("Sleep called too many times, called %d but expected %d", timesCalled, callsExpected)
		}
	})
	assert.Equal(t, apitask.TaskRunning, mTask.GetSentStatus())

	// Expectations to verify that the task gets removed
	mockState.EXPECT().ContainerMapByArn(mTask.Arn).Return(
		map[string]*apicontainer.DockerContainer{container.Name: dockerContainer}, true)
	mockClient.EXPECT().RemoveContainer(gomock.Any(), dockerContainer.DockerName, gomock.Any()).Return(nil)
	mockImageManager.EXPECT().RemoveContainerReferenceFromImageState(container).Return(nil)
	mockState.EXPECT().RemoveTask(mTask.Task)
	mTask.cleanupTask(taskStoppedDuration)
	assert.Equal(t, apitask.TaskStopped, mTask.GetSentStatus())
}

func TestCleanupTaskGivesUpIfWaitingTooLong(t *testing.T) {
	ctrl := gomock.NewController(t)
	mockTime := mock_ttime.NewMockTime(ctrl)
	mockState := mock_dockerstate.NewMockTaskEngineState(ctrl)
	mockClient := mock_dockerapi.NewMockDockerClient(ctrl)
	mockImageManager := mock_engine.NewMockImageManager(ctrl)
	defer ctrl.Finish()

	cfg := getTestConfig()
	ctx, cancel := context.WithCancel(context.TODO())
	defer cancel()
	taskEngine := &DockerTaskEngine{
		ctx:          ctx,
		cfg:          &cfg,
		saver:        statemanager.NewNoopStateManager(),
		state:        mockState,
		client:       mockClient,
		imageManager: mockImageManager,
	}
	mTask := &managedTask{
		ctx:            ctx,
		cancel:         cancel,
		Task:           testdata.LoadTask("sleep5"),
		_time:          mockTime,
		engine:         taskEngine,
		acsMessages:    make(chan acsTransition),
		dockerMessages: make(chan dockerContainerChange),
		cfg:            taskEngine.cfg,
		saver:          taskEngine.saver,
	}
	mTask.SetKnownStatus(apitask.TaskStopped)
	mTask.SetSentStatus(apitask.TaskRunning)

	// Expectations for triggering cleanup
	now := mTask.GetKnownStatusTime()
	taskStoppedDuration := 1 * time.Minute
	mockTime.EXPECT().Now().Return(now).AnyTimes()
	cleanupTimeTrigger := make(chan time.Time)
	mockTime.EXPECT().After(gomock.Any()).Return(cleanupTimeTrigger)
	go func() {
		cleanupTimeTrigger <- now
	}()
	_maxStoppedWaitTimes = 10
	defer func() {
		// reset
		_maxStoppedWaitTimes = int(maxStoppedWaitTimes)
	}()
	mockTime.EXPECT().Sleep(gomock.Any()).Times(_maxStoppedWaitTimes)
	assert.Equal(t, apitask.TaskRunning, mTask.GetSentStatus())

	// No cleanup expected
	mTask.cleanupTask(taskStoppedDuration)
	assert.Equal(t, apitask.TaskRunning, mTask.GetSentStatus())
}

func TestCleanupTaskENIs(t *testing.T) {
	cfg := getTestConfig()
	ctrl := gomock.NewController(t)
	mockTime := mock_ttime.NewMockTime(ctrl)
	mockState := mock_dockerstate.NewMockTaskEngineState(ctrl)
	mockClient := mock_dockerapi.NewMockDockerClient(ctrl)
	mockImageManager := mock_engine.NewMockImageManager(ctrl)
	defer ctrl.Finish()

	ctx, cancel := context.WithCancel(context.TODO())
	defer cancel()
	taskEngine := &DockerTaskEngine{
		ctx:          ctx,
		cfg:          &cfg,
		saver:        statemanager.NewNoopStateManager(),
		state:        mockState,
		client:       mockClient,
		imageManager: mockImageManager,
	}
	mTask := &managedTask{
		ctx:                      ctx,
		cancel:                   cancel,
		Task:                     testdata.LoadTask("sleep5"),
		_time:                    mockTime,
		engine:                   taskEngine,
		acsMessages:              make(chan acsTransition),
		dockerMessages:           make(chan dockerContainerChange),
		resourceStateChangeEvent: make(chan resourceStateChange),
		cfg:   taskEngine.cfg,
		saver: taskEngine.saver,
	}
	mTask.SetTaskENI(&apieni.ENI{
		ID: "TestCleanupTaskENIs",
		IPV4Addresses: []*apieni.ENIIPV4Address{
			{
				Primary: true,
				Address: ipv4,
			},
		},
		MacAddress: mac,
		IPV6Addresses: []*apieni.ENIIPV6Address{
			{
				Address: ipv6,
			},
		},
	})

	mTask.SetKnownStatus(apitask.TaskStopped)
	mTask.SetSentStatus(apitask.TaskStopped)
	container := mTask.Containers[0]
	dockerContainer := &apicontainer.DockerContainer{
		DockerName: "dockerContainer",
	}

	// Expectations for triggering cleanup
	now := mTask.GetKnownStatusTime()
	taskStoppedDuration := 1 * time.Minute
	mockTime.EXPECT().Now().Return(now).AnyTimes()
	cleanupTimeTrigger := make(chan time.Time)
	mockTime.EXPECT().After(gomock.Any()).Return(cleanupTimeTrigger)
	go func() {
		cleanupTimeTrigger <- now
	}()

	// Expectations to verify that the task gets removed
	mockState.EXPECT().ContainerMapByArn(mTask.Arn).Return(map[string]*apicontainer.DockerContainer{container.Name: dockerContainer}, true)
	mockClient.EXPECT().RemoveContainer(gomock.Any(), dockerContainer.DockerName, gomock.Any()).Return(nil)
	mockImageManager.EXPECT().RemoveContainerReferenceFromImageState(container).Return(nil)
	mockState.EXPECT().RemoveTask(mTask.Task)
	mockState.EXPECT().RemoveENIAttachment(mac)
	mTask.cleanupTask(taskStoppedDuration)
}

func TestTaskWaitForExecutionCredentials(t *testing.T) {
	tcs := []struct {
		errs   []error
		result bool
		msg    string
	}{
		{
			errs: []error{
				dependencygraph.CredentialsNotResolvedErr,
				dependencygraph.ContainerPastDesiredStatusErr,
				fmt.Errorf("other error"),
			},
			result: true,
			msg:    "managed task should wait for credentials if the credentials dependency is not resolved",
		},
		{
			result: false,
			msg:    "managed task does not need to wait for credentials if there is no error",
		},
		{
			errs: []error{
				dependencygraph.ContainerPastDesiredStatusErr,
				dependencygraph.DependentContainerNotResolvedErr,
				fmt.Errorf("other errors"),
			},
			result: false,
			msg:    "managed task does not need to wait for credentials if there is no credentials dependency error",
		},
	}

	for _, tc := range tcs {
		t.Run(fmt.Sprintf("%v", tc.errs), func(t *testing.T) {
			ctrl := gomock.NewController(t)
			mockTime := mock_ttime.NewMockTime(ctrl)
			mockTimer := mock_ttime.NewMockTimer(ctrl)
			ctx, cancel := context.WithCancel(context.TODO())
			defer cancel()
			task := &managedTask{
				ctx: ctx,
				Task: &apitask.Task{
					KnownStatusUnsafe:   apitask.TaskRunning,
					DesiredStatusUnsafe: apitask.TaskRunning,
				},
				_time:       mockTime,
				acsMessages: make(chan acsTransition),
			}
			if tc.result {
				mockTime.EXPECT().AfterFunc(gomock.Any(), gomock.Any()).Return(mockTimer)
				mockTimer.EXPECT().Stop()
				go func() { task.acsMessages <- acsTransition{desiredStatus: apitask.TaskRunning} }()
			}

			assert.Equal(t, tc.result, task.waitForExecutionCredentialsFromACS(tc.errs), tc.msg)
		})
	}
}

func TestCleanupTaskWithInvalidInterval(t *testing.T) {
	ctrl := gomock.NewController(t)
	mockTime := mock_ttime.NewMockTime(ctrl)
	mockState := mock_dockerstate.NewMockTaskEngineState(ctrl)
	mockClient := mock_dockerapi.NewMockDockerClient(ctrl)
	mockImageManager := mock_engine.NewMockImageManager(ctrl)
	defer ctrl.Finish()

	cfg := getTestConfig()
	ctx, cancel := context.WithCancel(context.TODO())
	defer cancel()
	taskEngine := &DockerTaskEngine{
		ctx:          ctx,
		cfg:          &cfg,
		saver:        statemanager.NewNoopStateManager(),
		state:        mockState,
		client:       mockClient,
		imageManager: mockImageManager,
	}
	mTask := &managedTask{
		ctx:                      ctx,
		cancel:                   cancel,
		Task:                     testdata.LoadTask("sleep5"),
		_time:                    mockTime,
		engine:                   taskEngine,
		acsMessages:              make(chan acsTransition),
		dockerMessages:           make(chan dockerContainerChange),
		resourceStateChangeEvent: make(chan resourceStateChange),
		cfg:   taskEngine.cfg,
		saver: taskEngine.saver,
	}

	mTask.SetKnownStatus(apitask.TaskStopped)
	mTask.SetSentStatus(apitask.TaskStopped)
	container := mTask.Containers[0]
	dockerContainer := &apicontainer.DockerContainer{
		DockerName: "dockerContainer",
	}

	// Expectations for triggering cleanup
	now := mTask.GetKnownStatusTime()
	taskStoppedDuration := -1 * time.Minute
	mockTime.EXPECT().Now().Return(now).AnyTimes()
	cleanupTimeTrigger := make(chan time.Time)
	mockTime.EXPECT().After(gomock.Any()).Return(cleanupTimeTrigger)
	go func() {
		cleanupTimeTrigger <- now
	}()

	// Expectations to verify that the task gets removed
	mockState.EXPECT().ContainerMapByArn(mTask.Arn).Return(map[string]*apicontainer.DockerContainer{container.Name: dockerContainer}, true)
	mockClient.EXPECT().RemoveContainer(gomock.Any(), dockerContainer.DockerName, gomock.Any()).Return(nil)
	mockImageManager.EXPECT().RemoveContainerReferenceFromImageState(container).Return(nil)
	mockState.EXPECT().RemoveTask(mTask.Task)
	mTask.cleanupTask(taskStoppedDuration)
}

func TestCleanupTaskWithResourceHappyPath(t *testing.T) {
	ctrl := gomock.NewController(t)
	mockTime := mock_ttime.NewMockTime(ctrl)
	mockState := mock_dockerstate.NewMockTaskEngineState(ctrl)
	mockClient := mock_dockerapi.NewMockDockerClient(ctrl)
	mockImageManager := mock_engine.NewMockImageManager(ctrl)
	defer ctrl.Finish()

	cfg := getTestConfig()
	cfg.TaskCPUMemLimit = config.ExplicitlyEnabled
	ctx, cancel := context.WithCancel(context.TODO())
	defer cancel()
	taskEngine := &DockerTaskEngine{
		ctx:          ctx,
		cfg:          &cfg,
		saver:        statemanager.NewNoopStateManager(),
		state:        mockState,
		client:       mockClient,
		imageManager: mockImageManager,
	}
	mockResource := mock_taskresource.NewMockTaskResource(ctrl)
	mTask := &managedTask{
		ctx:                      ctx,
		cancel:                   cancel,
		Task:                     testdata.LoadTask("sleep5TaskCgroup"),
		_time:                    mockTime,
		engine:                   taskEngine,
		acsMessages:              make(chan acsTransition),
		dockerMessages:           make(chan dockerContainerChange),
		resourceStateChangeEvent: make(chan resourceStateChange),
		cfg:   taskEngine.cfg,
		saver: taskEngine.saver,
	}
	mTask.Task.ResourcesMapUnsafe = make(map[string][]taskresource.TaskResource)
	mTask.AddResource("mockResource", mockResource)
	mTask.SetKnownStatus(apitask.TaskStopped)
	mTask.SetSentStatus(apitask.TaskStopped)
	container := mTask.Containers[0]
	dockerContainer := &apicontainer.DockerContainer{
		DockerName: "dockerContainer",
	}

	// Expectations for triggering cleanup
	now := mTask.GetKnownStatusTime()
	taskStoppedDuration := 1 * time.Minute
	mockTime.EXPECT().Now().Return(now).AnyTimes()
	cleanupTimeTrigger := make(chan time.Time)
	mockTime.EXPECT().After(gomock.Any()).Return(cleanupTimeTrigger)
	go func() {
		cleanupTimeTrigger <- now
	}()

	// Expectations to verify that the task gets removed
	mockState.EXPECT().ContainerMapByArn(mTask.Arn).Return(map[string]*apicontainer.DockerContainer{container.Name: dockerContainer}, true)
	mockClient.EXPECT().RemoveContainer(gomock.Any(), dockerContainer.DockerName, gomock.Any()).Return(nil)
	mockImageManager.EXPECT().RemoveContainerReferenceFromImageState(container).Return(nil)
	mockState.EXPECT().RemoveTask(mTask.Task)
	mockResource.EXPECT().GetName()
	mockResource.EXPECT().Cleanup().Return(nil)
	mTask.cleanupTask(taskStoppedDuration)
}

func TestCleanupTaskWithResourceErrorPath(t *testing.T) {
	ctrl := gomock.NewController(t)
	mockTime := mock_ttime.NewMockTime(ctrl)
	mockState := mock_dockerstate.NewMockTaskEngineState(ctrl)
	mockClient := mock_dockerapi.NewMockDockerClient(ctrl)
	mockImageManager := mock_engine.NewMockImageManager(ctrl)
	defer ctrl.Finish()

	cfg := getTestConfig()
	cfg.TaskCPUMemLimit = config.ExplicitlyEnabled
	ctx, cancel := context.WithCancel(context.TODO())
	defer cancel()
	taskEngine := &DockerTaskEngine{
		ctx:          ctx,
		cfg:          &cfg,
		saver:        statemanager.NewNoopStateManager(),
		state:        mockState,
		client:       mockClient,
		imageManager: mockImageManager,
	}
	mockResource := mock_taskresource.NewMockTaskResource(ctrl)
	mTask := &managedTask{
		ctx:                      ctx,
		cancel:                   cancel,
		Task:                     testdata.LoadTask("sleep5TaskCgroup"),
		_time:                    mockTime,
		engine:                   taskEngine,
		acsMessages:              make(chan acsTransition),
		dockerMessages:           make(chan dockerContainerChange),
		resourceStateChangeEvent: make(chan resourceStateChange),
		cfg:   taskEngine.cfg,
		saver: taskEngine.saver,
	}
	mTask.Task.ResourcesMapUnsafe = make(map[string][]taskresource.TaskResource)
	mTask.AddResource("mockResource", mockResource)
	mTask.SetKnownStatus(apitask.TaskStopped)
	mTask.SetSentStatus(apitask.TaskStopped)
	container := mTask.Containers[0]
	dockerContainer := &apicontainer.DockerContainer{
		DockerName: "dockerContainer",
	}

	// Expectations for triggering cleanup
	now := mTask.GetKnownStatusTime()
	taskStoppedDuration := 1 * time.Minute
	mockTime.EXPECT().Now().Return(now).AnyTimes()
	cleanupTimeTrigger := make(chan time.Time)
	mockTime.EXPECT().After(gomock.Any()).Return(cleanupTimeTrigger)
	go func() {
		cleanupTimeTrigger <- now
	}()

	// Expectations to verify that the task gets removed
	mockState.EXPECT().ContainerMapByArn(mTask.Arn).Return(map[string]*apicontainer.DockerContainer{container.Name: dockerContainer}, true)
	mockClient.EXPECT().RemoveContainer(gomock.Any(), dockerContainer.DockerName, gomock.Any()).Return(nil)
	mockImageManager.EXPECT().RemoveContainerReferenceFromImageState(container).Return(nil)
	mockState.EXPECT().RemoveTask(mTask.Task)
	mockResource.EXPECT().GetName()
	mockResource.EXPECT().Cleanup().Return(errors.New("cleanup error"))
	mTask.cleanupTask(taskStoppedDuration)
}

func TestHandleContainerChangeUpdateContainerHealth(t *testing.T) {
	eventStreamName := "TestHandleContainerChangeUpdateContainerHealth"
	ctx, cancel := context.WithCancel(context.Background())
	defer cancel()
	containerChangeEventStream := eventstream.NewEventStream(eventStreamName, ctx)
	containerChangeEventStream.StartListening()

	mTask := &managedTask{
		Task: testdata.LoadTask("sleep5TaskCgroup"),
		containerChangeEventStream: containerChangeEventStream,
		stateChangeEvents:          make(chan statechange.Event),
	}
	// Disgard all the statechange events
	defer discardEvents(mTask.stateChangeEvents)()

	mTask.SetKnownStatus(apitask.TaskRunning)
	mTask.SetSentStatus(apitask.TaskRunning)
	container := mTask.Containers[0]
	container.HealthCheckType = "docker"

	containerChange := dockerContainerChange{
		container: container,
		event: dockerapi.DockerContainerChangeEvent{
			Status: apicontainer.ContainerRunning,
			DockerContainerMetadata: dockerapi.DockerContainerMetadata{
				DockerID: "dockerID",
				Health: apicontainer.HealthStatus{
					Status: apicontainer.ContainerHealthy,
					Output: "health check succeed",
				},
			},
		},
	}

	mTask.handleContainerChange(containerChange)

	containerHealth := container.GetHealthStatus()
	assert.Equal(t, containerHealth.Status, apicontainer.ContainerHealthy)
	assert.Equal(t, containerHealth.Output, "health check succeed")
}

func TestWaitForHostResources(t *testing.T) {
	taskStopWG := utilsync.NewSequentialWaitGroup()
	taskStopWG.Add(1, 1)
	ctx, cancel := context.WithCancel(context.Background())

	mtask := &managedTask{
		ctx:        ctx,
		cancel:     cancel,
		taskStopWG: taskStopWG,
		Task: &apitask.Task{
			StartSequenceNumber: 1,
		},
	}

	var waitForHostResourcesWG sync.WaitGroup
	waitForHostResourcesWG.Add(1)
	go func() {
		mtask.waitForHostResources()
		waitForHostResourcesWG.Done()
	}()

	taskStopWG.Done(1)
	waitForHostResourcesWG.Wait()
}

func TestWaitForResourceTransition(t *testing.T) {
	task := &managedTask{
		Task: &apitask.Task{
			ResourcesMapUnsafe: make(map[string][]taskresource.TaskResource),
		},
	}
	transition := make(chan struct{}, 1)
	transitionChangeResource := make(chan string, 1)
	resName := "cgroup"
	// populate the transitions map with transition for the
	// resource. We expect the event to be consumed
	// by `waitForTransition`
	transitions := make(map[string]string)
	transitions[resName] = "ResourceCreated"

	go func() {
		// Send "transition complete" message
		transition <- struct{}{}
		transitionChangeResource <- resName
	}()

	// waitForTransition will block until it receives the event
	// sent by the go routine defined above
	task.waitForTransition(transitions, transition, transitionChangeResource)
}

func TestApplyResourceStateHappyPath(t *testing.T) {
	ctrl := gomock.NewController(t)
	defer ctrl.Finish()
	mockResource := mock_taskresource.NewMockTaskResource(ctrl)
	task := &managedTask{
		Task: &apitask.Task{
			Arn:                "arn",
			ResourcesMapUnsafe: make(map[string][]taskresource.TaskResource),
		},
	}
	gomock.InOrder(
		mockResource.EXPECT().GetName(),
		mockResource.EXPECT().ApplyTransition(taskresource.ResourceCreated).Return(nil),
		mockResource.EXPECT().GetName().AnyTimes(),
		mockResource.EXPECT().StatusString(taskresource.ResourceCreated).AnyTimes(),
	)
	assert.NoError(t, task.applyResourceState(mockResource, taskresource.ResourceCreated))
}

func TestApplyResourceStateFailures(t *testing.T) {
	testCases := []struct {
		Name      string
		ResStatus taskresource.ResourceStatus
		Error     error
	}{
		{
			Name:      "no valid state transition",
			ResStatus: taskresource.ResourceRemoved,
			Error:     errors.New("transition impossible"),
		},
		{
			Name:      "transition error",
			ResStatus: taskresource.ResourceCreated,
			Error:     errors.New("transition failed"),
		},
	}
	for _, tc := range testCases {
		t.Run(tc.Name, func(t *testing.T) {
			ctrl := gomock.NewController(t)
			defer ctrl.Finish()
			mockResource := mock_taskresource.NewMockTaskResource(ctrl)
			task := &managedTask{
				Task: &apitask.Task{
					Arn:                "arn",
					ResourcesMapUnsafe: make(map[string][]taskresource.TaskResource),
				},
			}
			gomock.InOrder(
				mockResource.EXPECT().GetName(),
				mockResource.EXPECT().ApplyTransition(tc.ResStatus).Return(tc.Error),
				mockResource.EXPECT().GetName().AnyTimes(),
				mockResource.EXPECT().StatusString(tc.ResStatus).AnyTimes(),
			)
			assert.Error(t, task.applyResourceState(mockResource, tc.ResStatus))
		})
	}
}

func getTestConfig() config.Config {
	cfg := config.DefaultConfig()
	cfg.TaskCPUMemLimit = config.ExplicitlyDisabled
	return cfg
}<|MERGE_RESOLUTION|>--- conflicted
+++ resolved
@@ -24,12 +24,9 @@
 	"time"
 
 	"github.com/aws/amazon-ecs-agent/agent/dockerclient/dockerapi"
-<<<<<<< HEAD
-=======
 	"github.com/aws/amazon-ecs-agent/agent/ecr"
 	"github.com/aws/amazon-ecs-agent/agent/taskresource"
 	"github.com/aws/amazon-ecs-agent/agent/taskresource/mocks"
->>>>>>> aba7fa52
 	utilsync "github.com/aws/amazon-ecs-agent/agent/utils/sync"
 
 	"github.com/aws/amazon-ecs-agent/agent/api"
@@ -57,50 +54,6 @@
 
 func TestHandleEventError(t *testing.T) {
 	testCases := []struct {
-<<<<<<< HEAD
-		Name                                  string
-		EventStatus                           api.ContainerStatus
-		CurrentContainerKnownStatus           api.ContainerStatus
-		ImagePullBehavior                     config.ImagePullBehaviorType
-		Error                                 apierrors.NamedError
-		ExpectedContainerKnownStatusSet       bool
-		ExpectedContainerKnownStatus          api.ContainerStatus
-		ExpectedContainerDesiredStatusStopped bool
-		ExpectedTaskDesiredStatusStopped      bool
-		ExpectedOK                            bool
-	}{
-		{
-			Name:                        "Stop timed out",
-			EventStatus:                 api.ContainerStopped,
-			CurrentContainerKnownStatus: api.ContainerRunning,
-			Error: &dockerapi.DockerTimeoutError{},
-			ExpectedContainerKnownStatusSet: true,
-			ExpectedContainerKnownStatus:    api.ContainerRunning,
-			ExpectedOK:                      false,
-		},
-		{
-			Name:                        "Retriable error with stop",
-			EventStatus:                 api.ContainerStopped,
-			CurrentContainerKnownStatus: api.ContainerRunning,
-			Error: &dockerapi.CannotStopContainerError{
-				FromError: errors.New(""),
-			},
-			ExpectedContainerKnownStatusSet: true,
-			ExpectedContainerKnownStatus:    api.ContainerRunning,
-			ExpectedOK:                      false,
-		},
-		{
-			Name:                        "Unretriable error with Stop",
-			EventStatus:                 api.ContainerStopped,
-			CurrentContainerKnownStatus: api.ContainerRunning,
-			Error: &dockerapi.CannotStopContainerError{
-				FromError: &docker.ContainerNotRunning{},
-			},
-			ExpectedContainerKnownStatusSet:       true,
-			ExpectedContainerKnownStatus:          api.ContainerStopped,
-			ExpectedContainerDesiredStatusStopped: true,
-			ExpectedOK:                            true,
-=======
 		Name                         string
 		EventStatus                  apicontainer.ContainerStatus
 		CurrentKnownStatus           apicontainer.ContainerStatus
@@ -141,7 +94,6 @@
 			ExpectedKnownStatus:          apicontainer.ContainerStopped,
 			ExpectedDesiredStatusStopped: true,
 			ExpectedOK:                   true,
->>>>>>> aba7fa52
 		},
 		{
 			Name:        "Pull failed",
@@ -150,71 +102,6 @@
 			ExpectedOK:  true,
 		},
 		{
-<<<<<<< HEAD
-			Name:                        "Container vanished betweeen pull and running",
-			EventStatus:                 api.ContainerRunning,
-			CurrentContainerKnownStatus: api.ContainerPulled,
-			Error: &ContainerVanishedError{},
-			ExpectedContainerKnownStatusSet:       true,
-			ExpectedContainerKnownStatus:          api.ContainerPulled,
-			ExpectedContainerDesiredStatusStopped: true,
-			ExpectedOK:                            false,
-		},
-		{
-			Name:                        "Inspect failed during start",
-			EventStatus:                 api.ContainerRunning,
-			CurrentContainerKnownStatus: api.ContainerCreated,
-			Error: &dockerapi.CannotInspectContainerError{
-				FromError: errors.New("error"),
-			},
-			ExpectedContainerKnownStatusSet:       true,
-			ExpectedContainerKnownStatus:          api.ContainerCreated,
-			ExpectedContainerDesiredStatusStopped: true,
-			ExpectedOK:                            false,
-		},
-		{
-			Name:                        "Start timed out",
-			EventStatus:                 api.ContainerRunning,
-			CurrentContainerKnownStatus: api.ContainerCreated,
-			Error: &dockerapi.DockerTimeoutError{},
-			ExpectedContainerKnownStatusSet:       true,
-			ExpectedContainerKnownStatus:          api.ContainerCreated,
-			ExpectedContainerDesiredStatusStopped: true,
-			ExpectedOK:                            false,
-		},
-		{
-			Name:                        "Inspect failed during create",
-			EventStatus:                 api.ContainerCreated,
-			CurrentContainerKnownStatus: api.ContainerPulled,
-			Error: &dockerapi.CannotInspectContainerError{
-				FromError: errors.New("error"),
-			},
-			ExpectedContainerKnownStatusSet:       true,
-			ExpectedContainerKnownStatus:          api.ContainerPulled,
-			ExpectedContainerDesiredStatusStopped: true,
-			ExpectedOK:                            false,
-		},
-		{
-			Name:                        "Create timed out",
-			EventStatus:                 api.ContainerCreated,
-			CurrentContainerKnownStatus: api.ContainerPulled,
-			Error: &dockerapi.DockerTimeoutError{},
-			ExpectedContainerKnownStatusSet:       true,
-			ExpectedContainerKnownStatus:          api.ContainerPulled,
-			ExpectedContainerDesiredStatusStopped: true,
-			ExpectedOK:                            false,
-		},
-		{
-			Name:        "Pull image fails and task fails",
-			EventStatus: api.ContainerPulled,
-			Error: &dockerapi.CannotPullContainerError{
-				FromError: errors.New("error"),
-			},
-			ImagePullBehavior:                config.ImagePullAlwaysBehavior,
-			ExpectedContainerKnownStatusSet:  false,
-			ExpectedTaskDesiredStatusStopped: true,
-			ExpectedOK:                       false,
-=======
 			Name:               "Container vanished betweeen pull and running",
 			EventStatus:        apicontainer.ContainerRunning,
 			CurrentKnownStatus: apicontainer.ContainerPulled,
@@ -267,19 +154,13 @@
 			ExpectedKnownStatus:          apicontainer.ContainerPulled,
 			ExpectedDesiredStatusStopped: true,
 			ExpectedOK:                   false,
->>>>>>> aba7fa52
 		},
 	}
 
 	for _, tc := range testCases {
 		t.Run(tc.Name, func(t *testing.T) {
-<<<<<<< HEAD
-			container := &api.Container{
-				KnownStatusUnsafe: tc.CurrentContainerKnownStatus,
-=======
 			container := &apicontainer.Container{
 				KnownStatusUnsafe: tc.CurrentKnownStatus,
->>>>>>> aba7fa52
 			}
 			containerChange := dockerContainerChange{
 				container: container,
@@ -306,18 +187,8 @@
 			}
 			if tc.ExpectedContainerDesiredStatusStopped {
 				containerDesiredStatus := containerChange.container.GetDesiredStatus()
-<<<<<<< HEAD
-				assert.Equal(t, api.ContainerStopped, containerDesiredStatus,
-					"desired container status %s != %s", api.ContainerStopped.String(), containerDesiredStatus.String())
-			}
-			if tc.ExpectedTaskDesiredStatusStopped {
-				taskDesiredStatus := mtask.GetDesiredStatus()
-				assert.Equal(t, api.TaskStopped, taskDesiredStatus,
-					"desired task status %s != %s", api.TaskStopped.String(), taskDesiredStatus.String())
-=======
 				assert.Equal(t, apicontainer.ContainerStopped, containerDesiredStatus,
 					"desired status %s != %s", apicontainer.ContainerStopped.String(), containerDesiredStatus.String())
->>>>>>> aba7fa52
 			}
 			assert.Equal(t, tc.Error.ErrorName(), containerChange.container.ApplyingError.ErrorName())
 		})
