--- conflicted
+++ resolved
@@ -490,10 +490,6 @@
 	}
 }
 
-<<<<<<< HEAD
-
-=======
->>>>>>> 9c2ef8be
 // sweepTask deletes all the containers associated with a task
 func (engine *DockerTaskEngine) sweepTask(task *apitask.Task) {
 	for _, cont := range task.Containers {
