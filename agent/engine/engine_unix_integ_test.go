--- conflicted
+++ resolved
@@ -838,31 +838,12 @@
 
 	go taskEngine.AddTask(testTask)
 
-<<<<<<< HEAD
-	cancel := discardEvents(taskEvents)
-
-	for contEvent := range contEvents {
-		if contEvent.TaskArn != testTask.Arn {
-			continue
-		}
-		if contEvent.Status == api.ContainerRunning {
-			break
-		}
-		if contEvent.Status > api.ContainerRunning {
-			t.Fatal("Expect container to run not stop")
-		}
-	}
-
-	cancel()
-	defer discardEvents(contEvents)()
-=======
 	event := <-stateChangeEvents
 	assert.Equal(t, event.(api.ContainerStateChange).Status, api.ContainerRunning, "Expected container to be RUNNING")
 
 	event = <-stateChangeEvents
 	assert.Equal(t, event.(api.TaskStateChange).Status, api.TaskRunning, "Expected task to be RUNNING")
 
->>>>>>> 35acca34
 	// Kill the existing container now
 	taskUpdate := *testTask
 	taskUpdate.SetDesiredStatus(api.TaskStopped)
