--- conflicted
+++ resolved
@@ -213,14 +213,6 @@
 	defer ctrl.Finish()
 
 	expectedTaskResponseMap := map[string]interface{}{
-<<<<<<< HEAD
-		"Cluster":       cluster,
-		"TaskARN":       taskARN,
-		"Family":        family,
-		"Revision":      version,
-		"DesiredStatus": "RUNNING",
-		"KnownStatus":   "RUNNING",
-=======
 		"Cluster":          cluster,
 		"TaskARN":          taskARN,
 		"Family":           family,
@@ -228,7 +220,6 @@
 		"DesiredStatus":    "RUNNING",
 		"KnownStatus":      "RUNNING",
 		"AvailabilityZone": availabilityZone,
->>>>>>> 0e0b6a93
 		"Containers": []interface{}{
 			map[string]interface{}{
 				"DockerId":   containerID,
@@ -305,11 +296,7 @@
 		state.EXPECT().ContainerMapByArn(taskARN).Return(containerNameToDockerContainer, true),
 	)
 
-<<<<<<< HEAD
-	taskResponse, err := NewTaskResponse(taskARN, state, cluster)
-=======
 	taskResponse, err := NewTaskResponse(taskARN, state, cluster, availabilityZone)
->>>>>>> 0e0b6a93
 	assert.NoError(t, err)
 
 	taskResponseJSON, err := json.Marshal(taskResponse)
