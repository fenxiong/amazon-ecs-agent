// +build unit

// Copyright 2018 Amazon.com, Inc. or its affiliates. All Rights Reserved.
//
// Licensed under the Apache License, Version 2.0 (the "License"). You may
// not use this file except in compliance with the License. A copy of the
// License is located at
//
// http://aws.amazon.com/apache2.0/
//
// or in the "license" file accompanying this file. This file is distributed
// on an "AS IS" BASIS, WITHOUT WARRANTIES OR CONDITIONS OF ANY KIND, either
// express or implied. See the License for the specific language governing
// permissions and limitations under the License.

package v1

import (
	"encoding/json"
	"testing"

	apicontainer "github.com/aws/amazon-ecs-agent/agent/api/container"
	apieni "github.com/aws/amazon-ecs-agent/agent/api/eni"
	apitask "github.com/aws/amazon-ecs-agent/agent/api/task"
	apitaskstatus "github.com/aws/amazon-ecs-agent/agent/api/task/status"
	docker "github.com/fsouza/go-dockerclient"
	"github.com/stretchr/testify/assert"
)

const (
	taskARN        = "t1"
	family         = "sleep"
	version        = "1"
	containerID    = "cid"
	containerName  = "sleepy"
	eniIPv4Address = "10.0.0.2"
	volName        = "volume1"
	volSource      = "/var/lib/volume1"
	volDestination = "/volume"
)

func TestTaskResponse(t *testing.T) {
	expectedTaskResponseMap := map[string]interface{}{
		"Arn":           "t1",
		"DesiredStatus": "RUNNING",
		"KnownStatus":   "RUNNING",
		"Family":        "sleep",
		"Version":       "1",
		"Containers": []interface{}{
			map[string]interface{}{
				"DockerId":   "cid",
				"DockerName": "sleepy",
				"Name":       "sleepy",
				"Ports": []interface{}{
					map[string]interface{}{
						// The number should be float here, because when we unmarshal
						// something and we don't specify the number type, it will be
						// set to float.
						"ContainerPort": float64(80),
						"Protocol":      "tcp",
						"HostPort":      float64(80),
					},
				},
				"Networks": []interface{}{
					map[string]interface{}{
						"NetworkMode":   "awsvpc",
						"IPv4Addresses": []interface{}{"10.0.0.2"},
					},
				},
				"Volumes": []interface{}{
					map[string]interface{}{
						"DockerName":  volName,
						"Source":      volSource,
						"Destination": volDestination,
					},
				},
			},
		},
	}

	task := &apitask.Task{
		Arn:                 taskARN,
		Family:              family,
		Version:             version,
		DesiredStatusUnsafe: apitaskstatus.TaskRunning,
		KnownStatusUnsafe:   apitaskstatus.TaskRunning,
		ENI: &apieni.ENI{
			IPV4Addresses: []*apieni.ENIIPV4Address{
				{
					Address: eniIPv4Address,
				},
			},
		},
	}

	container := &apicontainer.Container{
		Name: containerName,
		Ports: []apicontainer.PortBinding{
			{
				ContainerPort: 80,
				Protocol:      apicontainer.TransportProtocolTCP,
			},
		},
<<<<<<< HEAD
=======
		VolumesUnsafe: []docker.Mount{
			{
				Name:        volName,
				Source:      volSource,
				Destination: volDestination,
			},
		},
>>>>>>> 24caaeb0
	}

	containerNameToDockerContainer := map[string]*apicontainer.DockerContainer{
		taskARN: {
			DockerID:   containerID,
			DockerName: containerName,
			Container:  container,
		},
	}

	taskResponse := NewTaskResponse(task, containerNameToDockerContainer)

	taskResponseJSON, err := json.Marshal(taskResponse)
	assert.NoError(t, err)

	taskResponseMap := make(map[string]interface{})

	json.Unmarshal(taskResponseJSON, &taskResponseMap)

	assert.Equal(t, expectedTaskResponseMap, taskResponseMap)
}

func TestContainerResponse(t *testing.T) {
	expectedContainerResponseMap := map[string]interface{}{
		"DockerId":   "cid",
		"DockerName": "sleepy",
		"Name":       "sleepy",
		"Ports": []interface{}{
			map[string]interface{}{
				"ContainerPort": float64(80),
				"Protocol":      "tcp",
				"HostPort":      float64(80),
			},
		},
		"Networks": []interface{}{
			map[string]interface{}{
				"NetworkMode":   "awsvpc",
				"IPv4Addresses": []interface{}{"10.0.0.2"},
			},
		},
		"Volumes": []interface{}{
			map[string]interface{}{
				"DockerName":  volName,
				"Source":      volSource,
				"Destination": volDestination,
			},
		},
	}

	container := &apicontainer.Container{
		Name: containerName,
		Ports: []apicontainer.PortBinding{
			{
				ContainerPort: 80,
				Protocol:      apicontainer.TransportProtocolTCP,
			},
		},
<<<<<<< HEAD
=======
		VolumesUnsafe: []docker.Mount{
			{
				Name:        volName,
				Source:      volSource,
				Destination: volDestination,
			},
		},
>>>>>>> 24caaeb0
	}

	dockerContainer := &apicontainer.DockerContainer{
		DockerID:   containerID,
		DockerName: containerName,
		Container:  container,
	}

	eni := &apieni.ENI{
		IPV4Addresses: []*apieni.ENIIPV4Address{
			{
				Address: eniIPv4Address,
			},
		},
	}

	containerResponse := NewContainerResponse(dockerContainer, eni)

	containerResponseJSON, err := json.Marshal(containerResponse)
	assert.NoError(t, err)

	containerResponseMap := make(map[string]interface{})

	json.Unmarshal(containerResponseJSON, &containerResponseMap)

	assert.Equal(t, expectedContainerResponseMap, containerResponseMap)
}

func TestPortBindingsResponse(t *testing.T) {
	container := &apicontainer.Container{
		Name: containerName,
		Ports: []apicontainer.PortBinding{
			{
				ContainerPort: 80,
				HostPort:      80,
				Protocol:      apicontainer.TransportProtocolTCP,
			},
		},
	}

	dockerContainer := &apicontainer.DockerContainer{
		Container: container,
	}

	PortBindingsResponse := NewPortBindingsResponse(dockerContainer, nil)

	assert.Equal(t, uint16(80), PortBindingsResponse[0].ContainerPort)
	assert.Equal(t, uint16(80), PortBindingsResponse[0].HostPort)
	assert.Equal(t, "tcp", PortBindingsResponse[0].Protocol)
}

func TestVolumesResponse(t *testing.T) {
	container := &apicontainer.Container{
		Name: containerName,
		VolumesUnsafe: []docker.Mount{
			{
				Name:        volName,
				Source:      volSource,
				Destination: volDestination,
			},
		},
	}

	dockerContainer := &apicontainer.DockerContainer{
		Container: container,
	}

	VolumesResponse := NewVolumesResponse(dockerContainer)

	assert.Equal(t, volName, VolumesResponse[0].DockerName)
	assert.Equal(t, volSource, VolumesResponse[0].Source)
	assert.Equal(t, volDestination, VolumesResponse[0].Destination)
}<|MERGE_RESOLUTION|>--- conflicted
+++ resolved
@@ -101,8 +101,6 @@
 				Protocol:      apicontainer.TransportProtocolTCP,
 			},
 		},
-<<<<<<< HEAD
-=======
 		VolumesUnsafe: []docker.Mount{
 			{
 				Name:        volName,
@@ -110,7 +108,6 @@
 				Destination: volDestination,
 			},
 		},
->>>>>>> 24caaeb0
 	}
 
 	containerNameToDockerContainer := map[string]*apicontainer.DockerContainer{
@@ -168,8 +165,6 @@
 				Protocol:      apicontainer.TransportProtocolTCP,
 			},
 		},
-<<<<<<< HEAD
-=======
 		VolumesUnsafe: []docker.Mount{
 			{
 				Name:        volName,
@@ -177,7 +172,6 @@
 				Destination: volDestination,
 			},
 		},
->>>>>>> 24caaeb0
 	}
 
 	dockerContainer := &apicontainer.DockerContainer{
